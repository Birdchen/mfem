# Copyright (c) 2010, Lawrence Livermore National Security, LLC. Produced at the
# Lawrence Livermore National Laboratory. LLNL-CODE-443211. All Rights reserved.
# See file COPYRIGHT for details.
#
# This file is part of the MFEM library. For more information and source code
# availability see http://mfem.org.
#
# MFEM is free software; you can redistribute it and/or modify it under the
# terms of the GNU Lesser General Public License (as published by the Free
# Software Foundation) version 2.1 dated February 1999.

cmake_minimum_required(VERSION 2.8.11)
set(USER_CONFIG "${CMAKE_CURRENT_SOURCE_DIR}/config/user.cmake" CACHE PATH
  "Path to optional user configuration file.")

# Load user settings before the defaults - this way the defaults will not
# overwrite the user set options. If the user has not set all options, we still
# have the defaults.
message(STATUS "(optional) USER_CONFIG = ${USER_CONFIG}")
include("${USER_CONFIG}" OPTIONAL)
include("${CMAKE_CURRENT_SOURCE_DIR}/config/defaults.cmake")

# Allow overwriting of the compiler by setting CXX/MPICXX on the command line or
# in user.cmake.
if (NOT CMAKE_CXX_COMPILER)
  if (CXX)
    set(CMAKE_CXX_COMPILER ${CXX})
    # Avoid some issues when CXX is defined
    unset(CXX)
    unset(CXX CACHE)
  endif()
  if (MFEM_USE_MPI AND MPICXX)
    # In parallel MPICXX takes precedence, if defined.
    set(CMAKE_CXX_COMPILER ${MPICXX})
    # Setting the variables below circumvents autodetection, see FindMPI.cmake.
    set(MPI_CXX_INCLUDE_PATH "")
    set(MPI_CXX_LIBRARIES "")
  endif()
endif()

#-------------------------------------------------------------------------------
# Project name and version
#-------------------------------------------------------------------------------
project(mfem NONE)
# Current version of MFEM, see also `makefile`.
#   mfem_VERSION = (string)
#   MFEM_VERSION = (int)   [automatically derived from mfem_VERSION]
set(${PROJECT_NAME}_VERSION 3.4.1)

# Prohibit in-source build
if (${PROJECT_SOURCE_DIR} STREQUAL ${PROJECT_BINARY_DIR})
  message(FATAL_ERROR
    "MFEM does not support in-source CMake builds at this time.")
endif (${PROJECT_SOURCE_DIR} STREQUAL ${PROJECT_BINARY_DIR})

# Set xSDK defaults.
set(USE_XSDK_DEFAULTS_DEFAULT OFF)
set(XSDK_ENABLE_CXX ON)
set(XSDK_ENABLE_C OFF)
set(XSDK_ENABLE_Fortran OFF)

# Check if we need to enable C or Fortran.
if (CMAKE_VERSION VERSION_LESS 3.2 OR
    MFEM_USE_CONDUIT OR
    MFEM_USE_SIDRE OR
    MFEM_USE_PETSC)
   # This seems to be needed by:
   #  * find_package(BLAS REQUIRED) and
   #  * find_package(HDF5 REQUIRED) needed, in turn, by:
   #    - find_package(AXOM REQUIRED)
   #  * find_package(PETSc REQUIRED)
   set(XSDK_ENABLE_C ON)
endif()
if (MFEM_USE_STRUMPACK)
  # Just needed to find the MPI_Fortran libraries to link with
  set(XSDK_ENABLE_Fortran ON)
endif()

# Include xSDK default CMake file.
include("${CMAKE_CURRENT_SOURCE_DIR}/config/XSDKDefaults.cmake")

# Enable languages.
enable_language(CXX)
if (XSDK_ENABLE_C)
   enable_language(C)
endif()
if (XSDK_ENABLE_Fortran)
   enable_language(Fortran)
endif()

# Suppress warnings about MACOSX_RPATH
set(CMAKE_MACOSX_RPATH OFF CACHE BOOL "")

# CMake needs to know where to find things
set(MFEM_CMAKE_PATH ${PROJECT_SOURCE_DIR}/config)
set(CMAKE_MODULE_PATH ${MFEM_CMAKE_PATH}/cmake/modules)

# Load MFEM CMake utilities.
include(MfemCmakeUtilities)

string(TOUPPER "${PROJECT_NAME}" PROJECT_NAME_UC)
mfem_version_to_int(${${PROJECT_NAME}_VERSION} ${PROJECT_NAME_UC}_VERSION)
set(${PROJECT_NAME_UC}_VERSION_STRING ${${PROJECT_NAME}_VERSION})
if (EXISTS ${PROJECT_SOURCE_DIR}/.git)
   execute_process(
     COMMAND git describe --all --long --abbrev=40 --dirty --always
     WORKING_DIRECTORY "${PROJECT_SOURCE_DIR}"
     OUTPUT_VARIABLE ${PROJECT_NAME_UC}_GIT_STRING
     ERROR_QUIET OUTPUT_STRIP_TRAILING_WHITESPACE)
endif()
if (NOT ${PROJECT_NAME_UC}_GIT_STRING)
   set(${PROJECT_NAME_UC}_GIT_STRING "(unknown)")
endif()

#-------------------------------------------------------------------------------
# Process configuration options
#-------------------------------------------------------------------------------

# MFEM_DEBUG
if (CMAKE_BUILD_TYPE MATCHES "Debug|debug|DEBUG")
  set(MFEM_DEBUG ON)
else()
  set(MFEM_DEBUG OFF)
endif()

# MPI -> hypre; PETSc (optional)
if (MFEM_USE_MPI)
  find_package(MPI REQUIRED)
  set(MPI_CXX_INCLUDE_DIRS ${MPI_CXX_INCLUDE_PATH})
  # Parallel MFEM depends on hypre
  find_package(HYPRE REQUIRED)
  set(MFEM_HYPRE_VERSION ${HYPRE_VERSION})
  if (MFEM_USE_PETSC)
    find_package(PETSc REQUIRED)
    message(STATUS "Found PETSc version ${PETSC_VERSION}")
    if (PETSC_VERSION AND (PETSC_VERSION VERSION_LESS 3.8.0))
      message(FATAL_ERROR "PETSc version >= 3.8.0 is required")
    endif()
    set(PETSC_INCLUDE_DIRS ${PETSC_INCLUDES})
  endif()
else()
  set(PKGS_NEED_MPI SUPERLU PETSC STRUMPACK PUMI)
  foreach(PKG IN LISTS PKGS_NEED_MPI)
    if (MFEM_USE_${PKG})
      message(STATUS "Disabling package ${PKG} - requires MPI")
      set(MFEM_USE_${PKG} OFF CACHE BOOL "Disabled - requires MPI" FORCE)
    endif()
  endforeach()
endif()

if (MFEM_USE_METIS)
  find_package(METIS REQUIRED)
endif()

# GZSTREAM -> zlib
if (MFEM_USE_GZSTREAM)
  find_package(ZLIB REQUIRED)
endif()

# Backtrace with libunwind
if (MFEM_USE_LIBUNWIND)
  set(MFEMBacktrace_REQUIRED_PACKAGES "Libunwind" "LIBDL" "CXXABIDemangle")
  find_package(MFEMBacktrace REQUIRED)
endif()

# BLAS, LAPACK
if (MFEM_USE_LAPACK)
  find_package(BLAS REQUIRED)
  find_package(LAPACK REQUIRED)
endif()

# SuiteSparse (before SUNDIALS which may depend on KLU)
if (MFEM_USE_SUITESPARSE)
  find_package(SuiteSparse REQUIRED
    UMFPACK KLU AMD BTF CHOLMOD COLAMD CAMD CCOLAMD config)
endif()

# SUNDIALS
if (MFEM_USE_SUNDIALS)
  if (NOT MFEM_USE_MPI)
    find_package(SUNDIALS REQUIRED NVector_Serial CVODE ARKODE KINSOL)
  else()
    find_package(SUNDIALS REQUIRED
      NVector_Serial NVector_Parallel NVector_ParHyp CVODE ARKODE KINSOL)
  endif()
endif()

# Mesquite
if (MFEM_USE_MESQUITE)
  find_package(Mesquite REQUIRED)
endif()

# SuperLU_DIST can only be enabled in parallel
if (MFEM_USE_SUPERLU)
  if (MFEM_USE_MPI)
    find_package(SuperLUDist REQUIRED)
  else()
    message(FATAL_ERROR " *** SuperLU_DIST requires that MPI be enabled.")
  endif()
endif()

# STRUMPACK can only be enabled in parallel
if (MFEM_USE_STRUMPACK)
  if (MFEM_USE_MPI)
    find_package(STRUMPACK REQUIRED)
  else()
    message(FATAL_ERROR " *** STRUMPACK requires that MPI be enabled.")
  endif()
endif()

# Gecko
if (MFEM_USE_GECKO)
  find_package(Gecko REQUIRED)
endif()

# GnuTLS
if (MFEM_USE_GNUTLS)
  find_package(_GnuTLS REQUIRED)
endif()

# NetCDF
if (MFEM_USE_NETCDF)
  find_package(NetCDF REQUIRED)
endif()

# MPFR
if (MFEM_USE_MPFR)
  find_package(MPFR REQUIRED)
endif()

if (MFEM_USE_CONDUIT)
    find_package(Conduit REQUIRED conduit relay blueprint )
endif()

# Axom/Sidre
if (MFEM_USE_SIDRE)
  find_package(Axom REQUIRED Sidre SLIC axom_utils)
endif()

# PUMI
if (MFEM_USE_PUMI)
  # If PUMI_DIR was specified, only link to that directory,
  # i.e. don't link to another installation in /usr/lib by mistake
  find_package(SCOREC 2.1.0 REQUIRED OPTIONAL_COMPONENTS gmi_sim
    CONFIG PATHS ${PUMI_DIR} NO_DEFAULT_PATH)
  if (SCOREC_FOUND)
    # Define a header file with the MFEM_USE_SIMMETRIX preprocessor variable
    set(MFEM_USE_SIMMETRIX ${SCOREC_gmi_sim_FOUND})
    set(PUMI_FOUND ${SCOREC_FOUND})
    get_target_property(PUMI_INCLUDE_DIRS
      SCOREC::apf INTERFACE_INCLUDE_DIRECTORIES)
    set(PUMI_LIBRARIES SCOREC::core)
  endif()
endif()

# MFEM_TIMER_TYPE
if (NOT DEFINED MFEM_TIMER_TYPE)
  if (APPLE)
    # use std::clock from <ctime> for UserTime and
    # use mach_absolute_time from <mach/mach_time.h> for RealTime
    set(MFEM_TIMER_TYPE 4)
  elseif (WIN32)
    set(MFEM_TIMER_TYPE 3) # QueryPerformanceCounter from <windows.h>
  else()
    find_package(POSIXClocks)
    if (POSIXCLOCKS_FOUND)
      set(MFEM_TIMER_TYPE 2) # use high-resolution POSIX clocks
    else()
      set(MFEM_TIMER_TYPE 0) # use std::clock from <ctime>
    endif()
  endif()
endif()

# List all possible libraries in order of dependencies.
# [METIS < SuiteSparse]:
#    With newer versions of SuiteSparse which include METIS header using 64-bit
#    integers, the METIS header (with 32-bit indices, as used by mfem) needs to
#    be before SuiteSparse.
<<<<<<< HEAD
set(MFEM_TPLS MPI_CXX BLAS LAPACK METIS HYPRE SuiteSparse SUNDIALS PETSC
    MESQUITE SuperLUDist STRUMPACK AXOM GECKO GNUTLS NETCDF MPFR POSIXCLOCKS
    MFEMBacktrace ZLIB)
=======
set(MFEM_TPLS MPI_CXX OPENMP BLAS LAPACK METIS HYPRE SuiteSparse SUNDIALS PETSC
    MESQUITE SuperLUDist STRUMPACK AXOM CONDUIT GECKO GNUTLS NETCDF MPFR PUMI
    POSIXCLOCKS MFEMBacktrace ZLIB)
>>>>>>> 81a359dc
# Add all *_FOUND libraries in the variable TPL_LIBRARIES.
set(TPL_LIBRARIES "")
set(TPL_INCLUDE_DIRS "")
foreach(TPL IN LISTS MFEM_TPLS)
  if (${TPL}_FOUND)
    message(STATUS "MFEM: using package ${TPL}")
    list(APPEND TPL_LIBRARIES ${${TPL}_LIBRARIES})
    list(APPEND TPL_INCLUDE_DIRS ${${TPL}_INCLUDE_DIRS})
  endif()
endforeach(TPL)
list(REMOVE_DUPLICATES TPL_LIBRARIES)
list(REMOVE_DUPLICATES TPL_INCLUDE_DIRS)
# message(STATUS "TPL_INCLUDE_DIRS = ${TPL_INCLUDE_DIRS}")
include_directories(${TPL_INCLUDE_DIRS})

message(STATUS "MFEM build type: CMAKE_BUILD_TYPE = ${CMAKE_BUILD_TYPE}")
message(STATUS "MFEM version: v${MFEM_VERSION_STRING}")
message(STATUS "MFEM git string: ${MFEM_GIT_STRING}")

#-------------------------------------------------------------------------------
# Define and configure the MFEM library
#-------------------------------------------------------------------------------

# Headers and sources
set(SOURCES "")
set(HEADERS "")
set(MFEM_SOURCE_DIRS general linalg mesh fem)
foreach(DIR IN LISTS MFEM_SOURCE_DIRS)
  add_subdirectory(${DIR})
endforeach()
add_subdirectory(config)
set(MASTER_HEADERS
  ${PROJECT_SOURCE_DIR}/mfem.hpp
  ${PROJECT_SOURCE_DIR}/mfem-performance.hpp)

set(_lib_path "${CMAKE_INSTALL_PREFIX}/lib")
set(CMAKE_INSTALL_RPATH_USE_LINK_PATH ON CACHE BOOL "")
set(CMAKE_INSTALL_RPATH "${_lib_path}" CACHE PATH "")
set(CMAKE_INSTALL_NAME_DIR "${_lib_path}" CACHE PATH "")

# Declaring the library
add_library(mfem ${SOURCES} ${HEADERS} ${MASTER_HEADERS})
# message(STATUS "TPL_LIBRARIES = ${TPL_LIBRARIES}")
if (CMAKE_VERSION VERSION_GREATER 2.8.11)
  target_link_libraries(mfem PUBLIC ${TPL_LIBRARIES})
else()
  target_link_libraries(mfem ${TPL_LIBRARIES})
endif()
if (MINGW)
  target_link_libraries(mfem ws2_32)
endif()
set_target_properties(mfem PROPERTIES VERSION "${mfem_VERSION}")
set_target_properties(mfem PROPERTIES SOVERSION "${mfem_VERSION}")

# If building out-of-source, define MFEM_BUILD_DIR to point to the build
# directory.
if (NOT ("${PROJECT_SOURCE_DIR}" STREQUAL "${PROJECT_BINARY_DIR}"))
  target_compile_definitions(mfem PRIVATE
    "MFEM_BUILD_DIR=${PROJECT_BINARY_DIR}")
endif()

# Generate configuration file in the build directory: config/_config.hpp.
configure_file(
  "${PROJECT_SOURCE_DIR}/config/cmake/config.hpp.in"
  "${PROJECT_BINARY_DIR}/config/_config.hpp")

# Create substitute mfem.hpp and mfem-performance.hpp in the build directory,
# if it is different from the source directory.
if (NOT ("${PROJECT_SOURCE_DIR}" STREQUAL "${PROJECT_BINARY_DIR}"))
  foreach(Header mfem.hpp mfem-performance.hpp)
    message(STATUS
      "Writing substitute header --> \"${Header}\"")
    file(WRITE "${PROJECT_BINARY_DIR}/${Header}"
"// Auto-generated file.
#define MFEM_BUILD_DIR ${PROJECT_BINARY_DIR}
#include \"${PROJECT_SOURCE_DIR}/${Header}\"
")
    # This version will be installed in the top include directory:
    file(WRITE "${PROJECT_BINARY_DIR}/InstallHeaders/${Header}"
"// Auto-generated file.
#include \"mfem/${Header}\"
")
  endforeach()
endif()

#-------------------------------------------------------------------------------
# Examples, miniapps, and testing
#-------------------------------------------------------------------------------

# Enable testing if required
if (MFEM_ENABLE_TESTING)
  enable_testing()
endif()

# Define a target that all examples and miniapps will depend on.
set(MFEM_EXEC_PREREQUISITES_TARGET_NAME exec_prerequisites)
add_custom_target(${MFEM_EXEC_PREREQUISITES_TARGET_NAME})

# Create a target for all examples and, optionally, enable it.
set(MFEM_ALL_EXAMPLES_TARGET_NAME examples)
add_mfem_target(${MFEM_ALL_EXAMPLES_TARGET_NAME} ${MFEM_ENABLE_EXAMPLES})
add_subdirectory(examples EXCLUDE_FROM_ALL)

# Create a target for all miniapps and, optionally, enable it.
set(MFEM_ALL_MINIAPPS_TARGET_NAME miniapps)
add_mfem_target(${MFEM_ALL_MINIAPPS_TARGET_NAME} ${MFEM_ENABLE_MINIAPPS})
add_subdirectory(miniapps EXCLUDE_FROM_ALL)

# Target to build all executables, i.e. everything.
add_custom_target(exec)
add_dependencies(exec
  ${MFEM_ALL_EXAMPLES_TARGET_NAME} ${MFEM_ALL_MINIAPPS_TARGET_NAME})
# Here, we want to "add_dependencies(test exec)". However, dependencies for
# 'test' (and other built-in targets) can not be added with add_dependencies():
#  - https://gitlab.kitware.com/cmake/cmake/issues/8438
#  - https://cmake.org/Bug/view.php?id=8438

# Add a target to copy the mfem data directory to the build directory
add_custom_command(OUTPUT data_is_copied
  COMMAND ${CMAKE_COMMAND} -E copy_directory ${PROJECT_SOURCE_DIR}/data data
  COMMAND ${CMAKE_COMMAND} -E touch data_is_copied
  COMMENT "Copying the data directory ...")
add_custom_target(copy_data DEPENDS data_is_copied)
# Add 'copy_data' as a prerequisite for all executables, if the source and the
# build directories are not the same.
if (NOT ("${PROJECT_SOURCE_DIR}" STREQUAL "${PROJECT_BINARY_DIR}"))
  add_dependencies(${MFEM_EXEC_PREREQUISITES_TARGET_NAME} copy_data)
endif()

# Add 'check' target - quick test
if (NOT MFEM_USE_MPI)
  add_custom_target(check
    ${CMAKE_CTEST_COMMAND} -R '^ex1_ser' -C ${CMAKE_CFG_INTDIR}
    USES_TERMINAL)
  add_dependencies(check ex1)
else()
  add_custom_target(check
    ${CMAKE_CTEST_COMMAND} -R '^ex1p' -C ${CMAKE_CFG_INTDIR}
    USES_TERMINAL)
  add_dependencies(check ex1p)
endif()

#-------------------------------------------------------------------------------
# Documentation
#-------------------------------------------------------------------------------
add_subdirectory(doc)

#-------------------------------------------------------------------------------
# Installation
#-------------------------------------------------------------------------------

message(STATUS "CMAKE_INSTALL_PREFIX = ${CMAKE_INSTALL_PREFIX}")
set(INSTALL_INCLUDE_DIR include
  CACHE PATH "Relative path for installing header files.")
set(INSTALL_LIB_DIR lib
  CACHE PATH "Relative path for installing the library.")
# other options: "share/mfem/cmake", "lib/mfem/cmake"
set(INSTALL_CMAKE_DIR lib/cmake/mfem
  CACHE PATH "Relative path for installing cmake config files.")

# The 'install' target will not depend on 'all'.
# set(CMAKE_SKIP_INSTALL_ALL_DEPENDENCY TRUE)

set(CMAKE_INSTALL_DEFAULT_COMPONENT_NAME Development)

# Install the library
install(TARGETS ${PROJECT_NAME}
  EXPORT ${PROJECT_NAME_UC}Targets
  DESTINATION ${INSTALL_LIB_DIR})

# Install the master headers
foreach(Header mfem.hpp mfem-performance.hpp)
  install(FILES ${PROJECT_BINARY_DIR}/InstallHeaders/${Header}
    DESTINATION ${INSTALL_INCLUDE_DIR})
endforeach()
install(FILES ${MASTER_HEADERS} DESTINATION ${INSTALL_INCLUDE_DIR}/mfem)

# Install the headers; currently, the miniapps headers are excluded
install(DIRECTORY ${MFEM_SOURCE_DIRS}
  DESTINATION ${INSTALL_INCLUDE_DIR}/mfem
  FILES_MATCHING PATTERN "*.hpp")

# Install ${HEADERS}
# ---
# foreach (HDR ${HEADERS})
#   file(RELATIVE_PATH REL_HDR ${PROJECT_SOURCE_DIR} ${HDR})
#   get_filename_component(DIR ${REL_HDR} PATH)
#   install(FILES ${REL_HDR} DESTINATION ${INSTALL_INCLUDE_DIR}/${DIR})
# endforeach()

# Install the configuration header files
install(FILES ${PROJECT_BINARY_DIR}/config/_config.hpp
  DESTINATION ${INSTALL_INCLUDE_DIR}/mfem/config
  RENAME config.hpp)

install(FILES ${PROJECT_SOURCE_DIR}/config/tconfig.hpp
  DESTINATION ${INSTALL_INCLUDE_DIR}/mfem/config)

# Package the whole thing up nicely
include(CMakePackageConfigHelpers)

# Add all targets to the build-tree export set
export(TARGETS ${PROJECT_NAME}
  FILE "${PROJECT_BINARY_DIR}/MFEMTargets.cmake")

# Export the package for use from the build-tree (this registers the build-tree
# with the CMake user package registry.)
# TODO: How do we register the install-tree? Replacing the build-tree?
export(PACKAGE ${PROJECT_NAME})

# Extract the include directories required to use MFEM
get_target_property(MFEM_TPL_INCLUDE_DIRS mfem INCLUDE_DIRECTORIES)
if (NOT MFEM_TPL_INCLUDE_DIRS)
  set(MFEM_TPL_INCLUDE_DIRS "")
endif()

# This is the build-tree version
set(INCLUDE_INSTALL_DIRS ${PROJECT_BINARY_DIR} ${MFEM_TPL_INCLUDE_DIRS})
set(LIB_INSTALL_DIR ${PROJECT_BINARY_DIR})
configure_package_config_file(config/cmake/MFEMConfig.cmake.in
  ${CMAKE_CURRENT_BINARY_DIR}/MFEMConfig.cmake
  INSTALL_DESTINATION ${CMAKE_CURRENT_BINARY_DIR}
  PATH_VARS INCLUDE_INSTALL_DIRS LIB_INSTALL_DIR)

# This is the version that will be installed
set(INCLUDE_INSTALL_DIRS ${INSTALL_INCLUDE_DIR}  ${MFEM_TPL_INCLUDE_DIRS})
set(LIB_INSTALL_DIR ${INSTALL_LIB_DIR})
configure_package_config_file(config/cmake/MFEMConfig.cmake.in
  ${CMAKE_CURRENT_BINARY_DIR}${CMAKE_FILES_DIRECTORY}/MFEMConfig.cmake
  INSTALL_DESTINATION ${INSTALL_CMAKE_DIR}
  PATH_VARS INCLUDE_INSTALL_DIRS LIB_INSTALL_DIR)

# Write the version file (same for build and install tree)
write_basic_package_version_file(
  ${CMAKE_CURRENT_BINARY_DIR}/MFEMConfigVersion.cmake
  VERSION ${${PROJECT_NAME}_VERSION}
  COMPATIBILITY SameMajorVersion )

# Install the config files
install(FILES
  ${CMAKE_CURRENT_BINARY_DIR}${CMAKE_FILES_DIRECTORY}/MFEMConfig.cmake
  ${CMAKE_CURRENT_BINARY_DIR}/MFEMConfigVersion.cmake
  DESTINATION ${INSTALL_CMAKE_DIR})

# Install the export set for use with the install-tree
install(EXPORT ${PROJECT_NAME_UC}Targets
    DESTINATION ${INSTALL_CMAKE_DIR})<|MERGE_RESOLUTION|>--- conflicted
+++ resolved
@@ -276,15 +276,9 @@
 #    With newer versions of SuiteSparse which include METIS header using 64-bit
 #    integers, the METIS header (with 32-bit indices, as used by mfem) needs to
 #    be before SuiteSparse.
-<<<<<<< HEAD
 set(MFEM_TPLS MPI_CXX BLAS LAPACK METIS HYPRE SuiteSparse SUNDIALS PETSC
-    MESQUITE SuperLUDist STRUMPACK AXOM GECKO GNUTLS NETCDF MPFR POSIXCLOCKS
-    MFEMBacktrace ZLIB)
-=======
-set(MFEM_TPLS MPI_CXX OPENMP BLAS LAPACK METIS HYPRE SuiteSparse SUNDIALS PETSC
     MESQUITE SuperLUDist STRUMPACK AXOM CONDUIT GECKO GNUTLS NETCDF MPFR PUMI
     POSIXCLOCKS MFEMBacktrace ZLIB)
->>>>>>> 81a359dc
 # Add all *_FOUND libraries in the variable TPL_LIBRARIES.
 set(TPL_LIBRARIES "")
 set(TPL_INCLUDE_DIRS "")
