# Copyright (c) 2010, Lawrence Livermore National Security, LLC. Produced at the
# Lawrence Livermore National Laboratory. LLNL-CODE-443211. All Rights reserved.
# See file COPYRIGHT for details.
#
# This file is part of the MFEM library. For more information and source code
# availability see http://mfem.org.
#
# MFEM is free software; you can redistribute it and/or modify it under the
# terms of the GNU Lesser General Public License (as published by the Free
# Software Foundation) version 2.1 dated February 1999.

cmake_minimum_required(VERSION 2.8.11)
set(USER_CONFIG "${CMAKE_CURRENT_SOURCE_DIR}/config/user.cmake" CACHE PATH
  "Path to optional user configuration file.")

# Load user settings before the defaults - this way the defaults will not
# overwrite the user set options. If the user has not set all options, we still
# have the defaults.
message(STATUS "(optional) USER_CONFIG = ${USER_CONFIG}")
include("${USER_CONFIG}" OPTIONAL)
include("${CMAKE_CURRENT_SOURCE_DIR}/config/defaults.cmake")

# Allow overwriting of the compiler by setting CXX/MPICXX on the command line or
# in user.cmake.
if (NOT CMAKE_CXX_COMPILER)
  if (CXX)
    set(CMAKE_CXX_COMPILER ${CXX})
    # Avoid some issues when CXX is defined
    unset(CXX)
    unset(CXX CACHE)
  endif()
  if (MFEM_USE_MPI AND MPICXX)
    # In parallel MPICXX takes precedence, if defined.
    set(CMAKE_CXX_COMPILER ${MPICXX})
    # Setting the variables below circumvents autodetection, see FindMPI.cmake.
    set(MPI_CXX_INCLUDE_PATH "")
    set(MPI_CXX_LIBRARIES "")
  endif()
endif()

project(mfem CXX)
set(${PROJECT_NAME}_VERSION 3.2)

# Prohibit in-source build
if (${PROJECT_SOURCE_DIR} STREQUAL ${PROJECT_BINARY_DIR})
  message(FATAL_ERROR
    "MFEM does not support in-source CMake builds at this time.")
endif (${PROJECT_SOURCE_DIR} STREQUAL ${PROJECT_BINARY_DIR})

if (CMAKE_VERSION VERSION_LESS 3.2 OR MFEM_USE_SIDRE)
   # This seems to be needed by:
   #  * find_package(BLAS REQUIRED) and
   #  * find_package(HDF5 REQUIRED) needed, in turn, by:
   #    - find_package(ATK REQUIRED)
   enable_language(C)
endif()

# CMake needs to know where to find things
set(MFEM_CMAKE_PATH ${PROJECT_SOURCE_DIR}/config)
set(CMAKE_MODULE_PATH ${MFEM_CMAKE_PATH}/cmake/modules)

#-------------------------------------------------------------------------------
# Process configuration options
#-------------------------------------------------------------------------------

# MFEM_DEBUG
if (CMAKE_BUILD_TYPE MATCHES "Debug|debug|DEBUG")
  set(MFEM_DEBUG ON)
else()
  set(MFEM_DEBUG OFF)
endif()

# MPI -> hypre, METIS
if (MFEM_USE_MPI)
  find_package(MPI REQUIRED)
  include_directories(${MPI_CXX_INCLUDE_PATH})
  # Parallel MFEM depends on hypre and METIS
  find_package(HYPRE REQUIRED)
  include_directories(${HYPRE_INCLUDE_DIRS})
  find_package(METIS REQUIRED)
  include_directories(${METIS_INCLUDE_DIRS})
  if (MFEM_USE_PETSC)
    find_package(PETSc REQUIRED)
    include_directories(${PETSC_INCLUDES})
  endif()
endif()

# GZSTREAM -> zlib
if (MFEM_USE_GZSTREAM)
  find_package(ZLIB REQUIRED)
  include_directories(${ZLIB_INCLUDE_DIRS})
endif()

# Backtrace with libunwind
if (MFEM_USE_LIBUNWIND)
  set(MFEMBacktrace_REQUIRED_PACKAGES "Libunwind" "LIBDL" "CXXABIDemangle")
  find_package(MFEMBacktrace REQUIRED)
  include_directories(${LIBUNWIND_INCLUDE_DIRS})
endif()

# BLAS, LAPACK
if (MFEM_USE_LAPACK)
  find_package(BLAS REQUIRED)
  find_package(LAPACK REQUIRED)
endif()

# OpenMP
if (MFEM_USE_OPENMP)
  if (MFEM_THREAD_SAFE)
    find_package(OpenMP REQUIRED)
  else()
    message(FATAL_ERROR " *** MFEM_USE_OPENMP requires MFEM_THREAD_SAFE=ON.")
  endif()
endif()

# SUNDIALS
if (MFEM_USE_SUNDIALS)
  if (NOT MFEM_USE_MPI)
    find_package(SUNDIALS REQUIRED NVector_Serial CVODE ARKODE KINSOL)
  else()
    find_package(SUNDIALS REQUIRED
      NVector_Serial NVector_Parallel NVector_ParHyp CVODE ARKODE KINSOL)
  endif()
  include_directories(${SUNDIALS_INCLUDE_DIRS})
endif()

# Mesquite
if (MFEM_USE_MESQUITE)
  find_package(Mesquite REQUIRED)
  include_directories(${MESQUITE_INCLUDE_DIRS})
endif()

# SuiteSparse
if (MFEM_USE_SUITESPARSE)
  find_package(SuiteSparse REQUIRED
    UMFPACK KLU AMD BTF CHOLMOD COLAMD CAMD CCOLAMD config)
  include_directories(${SuiteSparse_INCLUDE_DIRS})
endif()

# SuperLU_DIST can only be enabled if parallel
if (MFEM_USE_SUPERLU)
  if (MFEM_USE_MPI)
    find_package(SuperLUDist REQUIRED)
    include_directories(${SuperLUDist_INCLUDE_DIRS})
  else()
    message(FATAL_ERROR " *** SuperLU_DIST requires that MPI be enabled.")
  endif()
endif()

# Gecko
if (MFEM_USE_GECKO)
  find_package(Gecko REQUIRED)
  include_directories(${GECKO_INCLUDE_DIRS})
endif()

# GnuTLS
if (MFEM_USE_GNUTLS)
  find_package(_GnuTLS REQUIRED)
  include_directories(${GNUTLS_INCLUDE_DIRS})
endif()

# NetCDF
if (MFEM_USE_NETCDF)
  find_package(NetCDF REQUIRED)
  include_directories(${NETCDF_INCLUDE_DIRS})
endif()

# MPFR
if (MFEM_USE_MPFR)
  find_package(MPFR REQUIRED)
  include_directories(${MPFR_INCLUDE_DIRS})
endif()

# ATK/Sidre
if (MFEM_USE_SIDRE)
  if (NOT MFEM_USE_MPI)
    find_package(ATK REQUIRED Sidre SLIC common)
  else()
    find_package(ATK REQUIRED Sidre SPIO SLIC common)
  endif()
  include_directories(${ATK_INCLUDE_DIRS})
endif()

# MFEM_TIMER_TYPE
if (NOT DEFINED MFEM_TIMER_TYPE)
  if (APPLE)
    set(MFEM_TIMER_TYPE 0) # use std::clock from <ctime>
  elseif (WIN32)
    set(MFEM_TIMER_TYPE 3) # QueryPerformanceCounter from <windows.h>
  else()
    find_package(POSIXClocks)
    if (POSIXCLOCKS_FOUND)
      set(MFEM_TIMER_TYPE 2) # use high-resolution POSIX clocks
    else()
      set(MFEM_TIMER_TYPE 0) # use std::clock from <ctime>
    endif()
  endif()
endif()

# List all possible libraries in order of dependencies.
<<<<<<< HEAD
set(MFEM_TPLS HYPRE OPENMP MESQUITE SuiteSparse SuperLUDist ParMETIS METIS
    LAPACK BLAS GECKO GNUTLS NETCDF PETSC MPFR SIDRE POSIXCLOCKS MFEMBacktrace
    ZLIB)
=======
set(MFEM_TPLS HYPRE OPENMP SUNDIALS MESQUITE SuiteSparse SuperLUDist
  ParMETIS METIS LAPACK BLAS GECKO GNUTLS NETCDF MPFR ATK POSIXCLOCKS
  MFEMBacktrace ZLIB)
>>>>>>> 5149aee5
# Add all *_FOUND libraries in the variable TPL_LIBRARIES.
set(TPL_LIBRARIES "")
foreach(TPL IN LISTS MFEM_TPLS)
  if (${TPL}_FOUND)
    message(STATUS "MFEM: using package ${TPL}")
    list(APPEND TPL_LIBRARIES ${${TPL}_LIBRARIES})
  endif()
endforeach(TPL)

if (OPENMP_FOUND)
  message(STATUS "MFEM: using package OpenMP")
  set(CMAKE_CXX_FLAGS "${CMAKE_CXX_FLAGS} ${OpenMP_CXX_FLAGS}")
endif()

message(STATUS "MFEM build type: CMAKE_BUILD_TYPE = ${CMAKE_BUILD_TYPE}")

# Windows specific
set(_USE_MATH_DEFINES ${WIN32})

#-------------------------------------------------------------------------------
# Define and configure the MFEM library
#-------------------------------------------------------------------------------

# Headers and sources
include(MfemCmakeUtilities)
set(SOURCES "")
set(HEADERS "")
set(MFEM_SOURCE_DIRS general linalg mesh fem)
foreach(DIR IN LISTS MFEM_SOURCE_DIRS)
  add_subdirectory(${DIR})
endforeach()
add_subdirectory(config)
set(MASTER_HEADERS
  ${PROJECT_SOURCE_DIR}/mfem.hpp
  ${PROJECT_SOURCE_DIR}/mfem-performance.hpp)

# Declaring the library
add_library(mfem ${SOURCES} ${HEADERS} ${MASTER_HEADERS})
list(REMOVE_DUPLICATES TPL_LIBRARIES)
# message(STATUS " TPL_LIBRARIES = ${TPL_LIBRARIES}")
if (CMAKE_VERSION VERSION_GREATER 2.8.11)
  target_link_libraries(mfem PUBLIC ${TPL_LIBRARIES})
else()
  target_link_libraries(mfem ${TPL_LIBRARIES})
endif()

# If building out-of-source, define MFEM_BUILD_DIR to point to the build
# directory.
if (NOT ("${PROJECT_SOURCE_DIR}" STREQUAL "${PROJECT_BINARY_DIR}"))
  target_compile_definitions(mfem PRIVATE
    "-DMFEM_BUILD_DIR=${PROJECT_BINARY_DIR}")
endif()

# Generate configuration file in the build directory: config/_config.hpp.
configure_file(
  "${PROJECT_SOURCE_DIR}/config/cmake/config.hpp.in"
  "${PROJECT_BINARY_DIR}/config/_config.hpp")

# Create substitute mfem.hpp and mfem-performance.hpp in the build directory,
# if it is different from the source directory.
if (NOT ("${PROJECT_SOURCE_DIR}" STREQUAL "${PROJECT_BINARY_DIR}"))
  foreach(Header mfem.hpp mfem-performance.hpp)
    message(STATUS
      "Writing substitute header --> \"${Header}\"")
    file(WRITE "${PROJECT_BINARY_DIR}/${Header}"
"// Auto-generated file.
#define MFEM_BUILD_DIR ${PROJECT_BINARY_DIR}
#include \"${PROJECT_SOURCE_DIR}/${Header}\"
")
  endforeach()
endif()

#-------------------------------------------------------------------------------
# Examples, miniapps, and testing
#-------------------------------------------------------------------------------

# Enable testing if required
if (MFEM_ENABLE_TESTING)
  enable_testing()
endif()

# Define a target that all examples and miniapps will depend on.
set(MFEM_EXEC_PREREQUISITES_TARGET_NAME exec_prerequisites)
add_custom_target(${MFEM_EXEC_PREREQUISITES_TARGET_NAME})

# Create a target for all examples and, optionally, enable it.
set(MFEM_ALL_EXAMPLES_TARGET_NAME examples)
add_mfem_target(${MFEM_ALL_EXAMPLES_TARGET_NAME} ${MFEM_ENABLE_EXAMPLES})
add_subdirectory(examples EXCLUDE_FROM_ALL)

# Create a target for all miniapps and, optionally, enable it.
set(MFEM_ALL_MINIAPPS_TARGET_NAME miniapps)
add_mfem_target(${MFEM_ALL_MINIAPPS_TARGET_NAME} ${MFEM_ENABLE_MINIAPPS})
add_subdirectory(miniapps EXCLUDE_FROM_ALL)

# Target to build all executables, i.e. everything.
add_custom_target(exec)
add_dependencies(exec
  ${MFEM_ALL_EXAMPLES_TARGET_NAME} ${MFEM_ALL_MINIAPPS_TARGET_NAME})
# Here, we want to "add_dependencies(test exec)". However, dependencies for
# 'test' (and other built-in targets) can not be added with add_dependencies():
#  - https://gitlab.kitware.com/cmake/cmake/issues/8438
#  - https://cmake.org/Bug/view.php?id=8438

# Add a target to copy the mfem data directory to the build directory
add_custom_command(OUTPUT data_is_copied
  COMMAND ${CMAKE_COMMAND} -E copy_directory ${PROJECT_SOURCE_DIR}/data data
  COMMAND ${CMAKE_COMMAND} -E touch data_is_copied
  COMMENT "Copying the data directory ...")
add_custom_target(copy_data DEPENDS data_is_copied)
# Add 'copy_data' as a prerequisite for all executables, if the source and the
# build directories are not the same.
if (NOT ("${PROJECT_SOURCE_DIR}" STREQUAL "${PROJECT_BINARY_DIR}"))
  add_dependencies(${MFEM_EXEC_PREREQUISITES_TARGET_NAME} copy_data)
endif()

# Add 'check' target - quick test
if (NOT MFEM_USE_MPI)
  add_custom_target(check
    ${CMAKE_CTEST_COMMAND} -R ex1_ser -E performance -C ${CMAKE_CFG_INTDIR}
    USES_TERMINAL)
  add_dependencies(check ex1)
else()
  add_custom_target(check
    ${CMAKE_CTEST_COMMAND} -R ex1p -E performance -C ${CMAKE_CFG_INTDIR}
    USES_TERMINAL)
  add_dependencies(check ex1p)
endif()

#-------------------------------------------------------------------------------
# Documentation
#-------------------------------------------------------------------------------
add_subdirectory(doc)

#-------------------------------------------------------------------------------
# Installation
#-------------------------------------------------------------------------------

message(STATUS "CMAKE_INSTALL_PREFIX = ${CMAKE_INSTALL_PREFIX}")
string(TOUPPER "${PROJECT_NAME}" PROJECT_NAME_UC)
set(INSTALL_INCLUDE_DIR include
  CACHE PATH "Relative path for installing header files.")
set(INSTALL_LIB_DIR lib
  CACHE PATH "Relative path for installing the library.")
# other options: "share/mfem/cmake", "lib/mfem/cmake"
set(INSTALL_CMAKE_DIR lib/cmake/mfem
  CACHE PATH "Relative path for installing cmake config files.")

# The 'install' target will not depend on 'all'.
# set(CMAKE_SKIP_INSTALL_ALL_DEPENDENCY TRUE)

set(CMAKE_INSTALL_DEFAULT_COMPONENT_NAME Development)

# Install the library
install(TARGETS ${PROJECT_NAME}
  EXPORT ${PROJECT_NAME_UC}Targets
  DESTINATION ${INSTALL_LIB_DIR})

# Install the master headers
install(FILES ${MASTER_HEADERS} DESTINATION ${INSTALL_INCLUDE_DIR})

# Install the headers; currently, the miniapps headers are excluded
install(DIRECTORY ${MFEM_SOURCE_DIRS}
  DESTINATION ${INSTALL_INCLUDE_DIR}
  FILES_MATCHING PATTERN "*.hpp")

# Install ${HEADERS}
# ---
# foreach (HDR ${HEADERS})
#   file(RELATIVE_PATH REL_HDR ${PROJECT_SOURCE_DIR} ${HDR})
#   get_filename_component(DIR ${REL_HDR} PATH)
#   install(FILES ${REL_HDR} DESTINATION ${INSTALL_INCLUDE_DIR}/${DIR})
# endforeach()

# Install the configuration header files
install(FILES ${PROJECT_BINARY_DIR}/config/_config.hpp
  DESTINATION ${INSTALL_INCLUDE_DIR}/config
  RENAME config.hpp)

install(FILES ${PROJECT_SOURCE_DIR}/config/tconfig.hpp
  DESTINATION ${INSTALL_INCLUDE_DIR}/config)

# Package the whole thing up nicely
include(CMakePackageConfigHelpers)

# Add all targets to the build-tree export set
export(TARGETS ${PROJECT_NAME}
  FILE "${PROJECT_BINARY_DIR}/MFEMTargets.cmake")

# Export the package for use from the build-tree (this registers the build-tree
# with a global CMake-registry)
export(PACKAGE ${PROJECT_NAME})

# This is the build-tree version
set(INCLUDE_INSTALL_DIRS ${PROJECT_BINARY_DIR})
set(LIB_INSTALL_DIR ${PROJECT_BINARY_DIR})
configure_package_config_file(config/cmake/MFEMConfig.cmake.in
  ${CMAKE_CURRENT_BINARY_DIR}/MFEMConfig.cmake
  INSTALL_DESTINATION ${CMAKE_CURRENT_BINARY_DIR}
  PATH_VARS INCLUDE_INSTALL_DIRS LIB_INSTALL_DIR)

# This is the version that will be installed
set(INCLUDE_INSTALL_DIRS ${INSTALL_INCLUDE_DIR})
set(LIB_INSTALL_DIR ${INSTALL_LIB_DIR})
configure_package_config_file(config/cmake/MFEMConfig.cmake.in
  ${CMAKE_CURRENT_BINARY_DIR}${CMAKE_FILES_DIRECTORY}/MFEMConfig.cmake
  INSTALL_DESTINATION ${INSTALL_CMAKE_DIR}
  PATH_VARS INCLUDE_INSTALL_DIRS LIB_INSTALL_DIR)

# Write the version file (same for build and install tree)
write_basic_package_version_file(
  ${CMAKE_CURRENT_BINARY_DIR}/MFEMConfigVersion.cmake
  VERSION ${${PROJECT_NAME}_VERSION}
  COMPATIBILITY SameMajorVersion )

# Install the config files
install(FILES
  ${CMAKE_CURRENT_BINARY_DIR}${CMAKE_FILES_DIRECTORY}/MFEMConfig.cmake
  ${CMAKE_CURRENT_BINARY_DIR}/MFEMConfigVersion.cmake
  DESTINATION ${INSTALL_CMAKE_DIR})

# Install the export set for use with the install-tree
install(EXPORT ${PROJECT_NAME_UC}Targets
    DESTINATION ${INSTALL_CMAKE_DIR})<|MERGE_RESOLUTION|>--- conflicted
+++ resolved
@@ -198,15 +198,9 @@
 endif()
 
 # List all possible libraries in order of dependencies.
-<<<<<<< HEAD
-set(MFEM_TPLS HYPRE OPENMP MESQUITE SuiteSparse SuperLUDist ParMETIS METIS
-    LAPACK BLAS GECKO GNUTLS NETCDF PETSC MPFR SIDRE POSIXCLOCKS MFEMBacktrace
-    ZLIB)
-=======
 set(MFEM_TPLS HYPRE OPENMP SUNDIALS MESQUITE SuiteSparse SuperLUDist
-  ParMETIS METIS LAPACK BLAS GECKO GNUTLS NETCDF MPFR ATK POSIXCLOCKS
-  MFEMBacktrace ZLIB)
->>>>>>> 5149aee5
+    ParMETIS METIS LAPACK BLAS GECKO GNUTLS NETCDF PETSC MPFR ATK POSIXCLOCKS
+    MFEMBacktrace ZLIB)
 # Add all *_FOUND libraries in the variable TPL_LIBRARIES.
 set(TPL_LIBRARIES "")
 foreach(TPL IN LISTS MFEM_TPLS)
