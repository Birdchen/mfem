// Copyright (c) 2010, Lawrence Livermore National Security, LLC. Produced at
// the Lawrence Livermore National Laboratory. LLNL-CODE-443211. All Rights
// reserved. See file COPYRIGHT for details.
//
// This file is part of the MFEM library. For more information and source code
// availability see http://mfem.org.
//
// MFEM is free software; you can redistribute it and/or modify it under the
// terms of the GNU Lesser General Public License (as published by the Free
// Software Foundation) version 2.1 dated February 1999.

#ifndef MFEM_TEMPLATE_CONFIG_SIMD_M256
#define MFEM_TEMPLATE_CONFIG_SIMD_M256

// *****************************************************************************
template <typename scalar_t> struct AutoSIMD<scalar_t,4,4>
{
   typedef scalar_t scalar_type;
   static const int size = 4;
   static const int align_size = 32;
   
   union{
      __m256d m256d;
      scalar_t vec[size];
   };

   inline MFEM_ALWAYS_INLINE scalar_t &operator[](int i) { return vec[i]; }
   const scalar_t &operator[](int i) const { return vec[i]; }

   inline MFEM_ALWAYS_INLINE AutoSIMD &operator=(const AutoSIMD &v)
   {
      m256d = v.m256d;
      return *this;
   }
  
   inline MFEM_ALWAYS_INLINE AutoSIMD &operator=(const scalar_t &e)
   {
      m256d = _mm256_set1_pd(e);
      return *this;
   }
  
   inline MFEM_ALWAYS_INLINE AutoSIMD &operator+=(const AutoSIMD &v)
   {
      m256d = _mm256_add_pd(m256d,v);
      return *this;
   }
  
   inline MFEM_ALWAYS_INLINE AutoSIMD &operator+=(const scalar_t &e)
   {
      m256d = _mm256_add_pd(m256d,_mm256_set1_pd(e));
      return *this;
   }
  
   inline MFEM_ALWAYS_INLINE AutoSIMD &operator-=(const AutoSIMD &v)
   {
      m256d = _mm256_sub_pd(m256d,v);
      return *this;
   }
  
   inline MFEM_ALWAYS_INLINE AutoSIMD &operator-=(const scalar_t &e)
   {
      m256d = _mm256_sub_pd(m256d,_mm256_set1_pd(e));
      return *this;
   }
  
   inline MFEM_ALWAYS_INLINE AutoSIMD &operator*=(const AutoSIMD &v)
   {
      m256d = _mm256_mul_pd(m256d,v.m256d);
      return *this;
   }
  
  inline MFEM_ALWAYS_INLINE AutoSIMD &operator*=(const scalar_t &e)
   {
      m256d = _mm256_mul_pd(m256d,_mm256_set1_pd(e));
      return *this;
   }
  
   inline MFEM_ALWAYS_INLINE AutoSIMD &operator/=(const AutoSIMD &v)
   {
      m256d = _mm256_div_pd(m256d,v.m256d);
      return *this;
   }
  
   inline MFEM_ALWAYS_INLINE AutoSIMD &operator/=(const scalar_t &e)
   {
      m256d = _mm256_div_pd(m256d,_mm256_set1_pd(e));
      return *this;
   }
  
   inline MFEM_ALWAYS_INLINE AutoSIMD operator-() const
   {
      AutoSIMD r;
<<<<<<< HEAD
      r.m256d = _mm256_sub_pd(_mm256_set1_pd(0.0),m256d);
      return r;
      //return _mm256_xor_pd(_mm256_set1_pd(-0.0), m256d);
=======
      r.m256d = _mm256_xor_pd(_mm256_set1_pd(-0.0), m256d);
      return r;
>>>>>>> 697a3ebb
   }

   inline MFEM_ALWAYS_INLINE AutoSIMD operator+(const AutoSIMD &v) const
   {
      AutoSIMD r;
      r.m256d = _mm256_add_pd(m256d,v.m256d);
      return r;
   }
   
   inline MFEM_ALWAYS_INLINE AutoSIMD operator+() const
   {
      return *this;
   }
  
   inline MFEM_ALWAYS_INLINE AutoSIMD operator+(const scalar_t &e) const
   {
      AutoSIMD r;
      r.m256d = _mm256_add_pd(m256d, _mm256_set1_pd(e));
      return r;
   }
  
   inline MFEM_ALWAYS_INLINE AutoSIMD operator-(const AutoSIMD &v) const
   {
      AutoSIMD r;
      r.m256d = _mm256_sub_pd(m256d,v.m256d);
      return r;
   }
  
   inline MFEM_ALWAYS_INLINE AutoSIMD operator-(const scalar_t &e) const
   {
      AutoSIMD r;
      r.m256d = _mm256_sub_pd(m256d, _mm256_set1_pd(e));
      return r;
   }
  
   inline MFEM_ALWAYS_INLINE AutoSIMD operator*(const AutoSIMD &v) const
   {
      AutoSIMD r;
      r.m256d = _mm256_mul_pd(m256d,v.m256d);
      return r;
   }
  
   inline MFEM_ALWAYS_INLINE AutoSIMD operator*(const scalar_t &e) const
   {
      AutoSIMD r;
      r.m256d = _mm256_mul_pd(m256d, _mm256_set1_pd(e));
      return r;
   }
  
   inline MFEM_ALWAYS_INLINE AutoSIMD operator/(const AutoSIMD &v) const
   {
      AutoSIMD r;
      r.m256d = _mm256_div_pd(m256d,v.m256d);
      return r;
   }
  
   inline MFEM_ALWAYS_INLINE AutoSIMD operator/(const scalar_t &e) const
   {
      AutoSIMD r;
      r.m256d = _mm256_div_pd(m256d, _mm256_set1_pd(e));
      return r;
   }

   inline MFEM_ALWAYS_INLINE AutoSIMD &fma(const AutoSIMD &v, const AutoSIMD &w)
   {
#ifndef __AVX2__
      m256d = _mm256_add_pd(_mm256_mul_pd(w.m256d,v.m256d),m256d);
#else
      m256d = _mm256_fmadd_pd(w.m256d,v.m256d,m256d);
#endif
      return *this;
   }
  
   inline MFEM_ALWAYS_INLINE AutoSIMD &fma(const AutoSIMD &v, const scalar_t &e)
   {
#ifndef __AVX2__
      m256d = _mm256_add_pd(_mm256_mul_pd(_mm256_set1_pd(e),v.m256d),m256d);
#else
      m256d = _mm256_fmadd_pd(_mm256_set1_pd(e),v.m256d,m256d);
#endif
      return *this;
   }
  
   inline MFEM_ALWAYS_INLINE AutoSIMD &fma(const scalar_t &e, const AutoSIMD &v)
   {
#ifndef __AVX2__
      m256d = _mm256_add_pd(_mm256_mul_pd(v.m256d,_mm256_set1_pd(e)),m256d);
#else
      m256d = _mm256_fmadd_pd(v.m256d,_mm256_set1_pd(e),m256d);
#endif
      return *this;
   }

   inline MFEM_ALWAYS_INLINE AutoSIMD &mul(const AutoSIMD &v, const AutoSIMD &w)
   {
      m256d = _mm256_mul_pd(v.m256d,w.m256d);
      return *this;
   }
  
   inline MFEM_ALWAYS_INLINE AutoSIMD &mul(const AutoSIMD &v, const scalar_t &e)
   {
      m256d = _mm256_mul_pd(v.m256d,_mm256_set1_pd(e));
      return *this;
   }
  
   inline MFEM_ALWAYS_INLINE AutoSIMD &mul(const scalar_t &e, const AutoSIMD &v)
   {
      m256d = _mm256_mul_pd(_mm256_set1_pd(e),v.m256d);
      return *this;
   }
};

// *****************************************************************************
template <typename scalar_t>
inline MFEM_ALWAYS_INLINE
AutoSIMD<scalar_t,4,4> operator+(const scalar_t &e,
                                 const AutoSIMD<scalar_t,4,4> &v)
{
   AutoSIMD<scalar_t,4,4> r;
   r.m256d = _mm256_add_pd(_mm256_set1_pd(e),v.m256d);
   return r;
}

// *****************************************************************************
template <typename scalar_t>
inline MFEM_ALWAYS_INLINE
AutoSIMD<scalar_t,4,4> operator-(const scalar_t &e,
                                 const AutoSIMD<scalar_t,4,4> &v)
{
   AutoSIMD<scalar_t,4,4> r;
   r.m256d = _mm256_sub_pd(_mm256_set1_pd(e),v.m256d);
   return r;
}

// *****************************************************************************
template <typename scalar_t>
inline MFEM_ALWAYS_INLINE
AutoSIMD<scalar_t,4,4> operator*(const scalar_t &e,
                                 const AutoSIMD<scalar_t,4,4> &v)
{
   AutoSIMD<scalar_t,4,4> r;
   r.m256d = _mm256_mul_pd(_mm256_set1_pd(e),v.m256d);
   return r;
}

// *****************************************************************************
template <typename scalar_t>
inline MFEM_ALWAYS_INLINE
AutoSIMD<scalar_t,4,4> operator/(const scalar_t &e,
                                 const AutoSIMD<scalar_t,4,4> &v)
{
   AutoSIMD<scalar_t,4,4> r;
   r.m256d = _mm256_div_pd(_mm256_set1_pd(e),v.m256d);
   return r;
}

#endif // MFEM_TEMPLATE_CONFIG_SIMD_M256<|MERGE_RESOLUTION|>--- conflicted
+++ resolved
@@ -90,14 +90,8 @@
    inline MFEM_ALWAYS_INLINE AutoSIMD operator-() const
    {
       AutoSIMD r;
-<<<<<<< HEAD
       r.m256d = _mm256_sub_pd(_mm256_set1_pd(0.0),m256d);
       return r;
-      //return _mm256_xor_pd(_mm256_set1_pd(-0.0), m256d);
-=======
-      r.m256d = _mm256_xor_pd(_mm256_set1_pd(-0.0), m256d);
-      return r;
->>>>>>> 697a3ebb
    }
 
    inline MFEM_ALWAYS_INLINE AutoSIMD operator+(const AutoSIMD &v) const
