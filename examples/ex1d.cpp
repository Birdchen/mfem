
#include <mfem.hpp>
#include <fstream>
#include <iostream>

using namespace std;
using namespace mfem;

int main(int argc, char *argv[])
{
   // 1. Parse command-line options.
   const char *spec = "cpu";
   const char *mesh_file = "../data/star.mesh";
   int order = 1;
   bool static_cond = false;
   bool visualization = 1;

   OptionsParser args(argc, argv);
   args.AddOption(&spec, "-s", "--spec",
                  "Compute resurce specification.");
   args.AddOption(&mesh_file, "-m", "--mesh",
                  "Mesh file to use.");
   args.AddOption(&order, "-o", "--order",
                  "Finite element order (polynomial degree) or -1 for"
                  " isoparametric space.");
   args.AddOption(&static_cond, "-sc", "--static-condensation", "-no-sc",
                  "--no-static-condensation", "Enable static condensation.");
   args.AddOption(&visualization, "-vis", "--visualization", "-no-vis",
                  "--no-visualization",
                  "Enable or disable GLVis visualization.");
   args.Parse();
   if (!args.Good())
   {
      args.PrintUsage(cout);
      return 1;
   }
   args.PrintOptions(cout);

   /// Engine *engine = EngineDepot.Select(spec);
   // string occa_spec("mode: 'Serial'");
   // string occa_spec("mode: 'CUDA', deviceID: 0");
   // string occa_spec("mode: 'OpenMP', threads: 4");
   // string occa_spec("mode: 'OpenCL', deviceID: 0, platformID: 0");

   //SharedPtr<Engine> engine(new mfem::occa::Engine("mode: 'Serial'"));
   dbg("\033[34m[ex1d] engine");
   SharedPtr<Engine> engine(new mfem::kernels::Engine("cpu"));

   // 2. Read the mesh from the given mesh file. We can handle triangular,
   //    quadrilateral, tetrahedral, hexahedral, surface and volume meshes with
   //    the same code.
   dbg("\033[34m[ex1d] mesh");
   Mesh *mesh = new Mesh(mesh_file, 1, 1);
<<<<<<< HEAD
   dbg("\033[34m[ex1d] SetEngine");
   mesh->SetEngine(*engine);
=======
   // mesh->SetEngine(*engine);
>>>>>>> e845d83c
   int dim = mesh->Dimension();

   // 3. Refine the mesh to increase the resolution. In this example we do
   //    'ref_levels' of uniform refinement. We choose 'ref_levels' to be the
   //    largest number that gives a final mesh with no more than 50,000
   //    elements.
   {
      //#warning NO UniformRefinement
      int ref_levels =
         (int)floor(log(50000./mesh->GetNE())/log(2.)/dim);
      for (int l = 0; l < ref_levels; l++)
      {
         mesh->UniformRefinement();
      }
   }

   // 4. Define a finite element space on the mesh. Here we use continuous
   //    Lagrange finite elements of the specified order. If order < 1, we
   //    instead use an isoparametric/isogeometric space.
   dbg("\033[34m[ex1d] FiniteElementCollection");
   FiniteElementCollection *fec;
   if (order > 0)
   {
      fec = new H1_FECollection(order, dim);
   }
   else if (mesh->GetNodes())
   {
      fec = mesh->GetNodes()->OwnFEC();
      cout << "Using isoparametric FEs: " << fec->Name() << endl;
   }
   else
   {
      fec = new H1_FECollection(order = 1, dim);
   }
   dbg("\033[34m[ex1d] FiniteElementSpace");
   FiniteElementSpace *fespace = new FiniteElementSpace(mesh, fec);
   cout << "Number of finite element unknowns: "
        << fespace->GetTrueVSize() << endl;

   // 5. Determine the list of true (i.e. conforming) essential boundary dofs.
   //    In this example, the boundary conditions are defined by marking all
   //    the boundary attributes from the mesh as essential (Dirichlet) and
   //    converting them to a list of true dofs.
   Array<int> ess_tdof_list;
   if (mesh->bdr_attributes.Size())
   {
      Array<int> ess_bdr(mesh->bdr_attributes.Max());
      ess_bdr = 1;
      fespace->GetEssentialTrueDofs(ess_bdr, ess_tdof_list);
   }

   // 6. Set up the linear form b(.) which corresponds to the right-hand side of
   //    the FEM linear system, which in this case is (1,phi_i) where phi_i are
   //    the basis functions in the finite element fespace.
   LinearForm *b = new LinearForm(fespace);
   dbg("\033[34m[ex1d] ConstantCoefficient");
   ConstantCoefficient one(1.0);
   b->AddDomainIntegrator(new DomainLFIntegrator(one));
   b->Assemble();

   // 7. Define the solution vector x as a finite element grid function
   //    corresponding to fespace. Initialize x with initial guess of zero,
   //    which satisfies the boundary conditions.
   dbg("\033[34m[ex1d] GridFunction");
   GridFunction x(fespace);
   dbg("\033[34m[ex1d] Fill");
   x.Fill(0.0);

   // 8. Set up the bilinear form a(.,.) on the finite element space
   //    corresponding to the Laplacian operator -Delta, by adding the Diffusion
   //    domain integrator.
   dbg("\033[34m[ex1d] BilinearForm");
   BilinearForm *a = new BilinearForm(fespace);
   dbg("\033[34m[ex1d] DiffusionIntegrator");
   a->AddDomainIntegrator(new DiffusionIntegrator(one));

   // 9. Assemble the bilinear form and the corresponding linear system,
   //    applying any necessary transformations such as: eliminating boundary
   //    conditions, applying conforming constraints for non-conforming AMR,
   //    static condensation, etc.
   if (static_cond) { a->EnableStaticCondensation(); }
   dbg("\033[34m[ex1d] Assemble");
   a->Assemble();

   OperatorHandle A(Operator::ANY_TYPE);
   Vector B, X;
   dbg("\033[34m[ex1d] FormLinearSystem");
   a->FormLinearSystem(ess_tdof_list, x, *b, A, X, B);

   cout << "Size of linear system: " << A.Ptr()->Height() << endl;

   // 10. Solve the system A X = B with CG.
   CG(*A.Ptr(), B, X, 3, 1000, 1e-12, 0.0);

   // 11. Recover the solution as a finite element grid function.
   a->RecoverFEMSolution(X, *b, x);
   x.Pull();

   // 12. Save the refined mesh and the solution. This output can be viewed
   //     later using GLVis: "glvis -m refined.mesh -g sol.gf".
   ofstream mesh_ofs("refined.mesh");
   mesh_ofs.precision(8);
   mesh->Print(mesh_ofs);
   ofstream sol_ofs("sol.gf");
   sol_ofs.precision(8);
   x.Save(sol_ofs);

   // 13. Send the solution by socket to a GLVis server.
   if (visualization)
   {
      char vishost[] = "localhost";
      int  visport   = 19916;
      socketstream sol_sock(vishost, visport);
      sol_sock.precision(8);
      sol_sock << "solution\n" << *mesh << x << flush;
   }

   // 14. Free the used memory.
   delete a;
   delete b;
   delete fespace;
   if (order > 0) { delete fec; }
   delete mesh;

   return 0;
}<|MERGE_RESOLUTION|>--- conflicted
+++ resolved
@@ -51,12 +51,9 @@
    //    the same code.
    dbg("\033[34m[ex1d] mesh");
    Mesh *mesh = new Mesh(mesh_file, 1, 1);
-<<<<<<< HEAD
    dbg("\033[34m[ex1d] SetEngine");
    mesh->SetEngine(*engine);
-=======
-   // mesh->SetEngine(*engine);
->>>>>>> e845d83c
+   
    int dim = mesh->Dimension();
 
    // 3. Refine the mesh to increase the resolution. In this example we do
