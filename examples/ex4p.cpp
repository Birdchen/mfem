//                       MFEM Example 4 - Parallel Version
//
// Compile with: make ex4p
//
// Sample runs:  mpirun -np 4 ex4p -m ../data/square-disc.mesh
//               mpirun -np 4 ex4p -m ../data/star.mesh
//               mpirun -np 4 ex4p -m ../data/beam-tet.mesh
//               mpirun -np 4 ex4p -m ../data/beam-hex.mesh
//               mpirun -np 4 ex4p -m ../data/escher.mesh
//               mpirun -np 4 ex4p -m ../data/fichera.mesh -o 2 -hb
//               mpirun -np 4 ex4p -m ../data/fichera-q2.vtk
//               mpirun -np 4 ex4p -m ../data/fichera-q3.mesh
//               mpirun -np 4 ex4p -m ../data/square-disc-nurbs.mesh
//               mpirun -np 4 ex4p -m ../data/beam-hex-nurbs.mesh
//               mpirun -np 4 ex4p -m ../data/periodic-square.mesh -no-bc
//               mpirun -np 4 ex4p -m ../data/periodic-cube.mesh -no-bc
//               mpirun -np 4 ex4p -m ../data/amr-quad.mesh
//               mpirun -np 4 ex4p -m ../data/amr-hex.mesh
//               mpirun -np 4 ex4p -m ../data/star-surf.mesh -o 2
//
// Description:  This example code solves a simple 2D/3D H(div) diffusion
//               problem corresponding to the second order definite equation
//               -grad(alpha div F) + beta F = f with boundary condition F dot n
//               = <given normal field>. Here, we use a given exact solution F
//               and compute the corresponding r.h.s. f.  We discretize with
//               Raviart-Thomas finite elements.
//
//               The example demonstrates the use of H(div) finite element
//               spaces with the grad-div and H(div) vector finite element mass
//               bilinear form, as well as the computation of discretization
//               error when the exact solution is known. Bilinear form
//               hybridization is also illustrated.
//
//               We recommend viewing examples 1-3 before viewing this example.

#include "mfem.hpp"
#include <fstream>
#include <iostream>

using namespace std;
using namespace mfem;

// Exact solution, F, and r.h.s., f. See below for implementation.
void F_exact(const Vector &, Vector &);
void f_exact(const Vector &, Vector &);
double freq = 1.0, kappa;

int main(int argc, char *argv[])
{
   // 1. Initialize MPI.
   int num_procs, myid;
   MPI_Init(&argc, &argv);
   MPI_Comm_size(MPI_COMM_WORLD, &num_procs);
   MPI_Comm_rank(MPI_COMM_WORLD, &myid);

   // 2. Parse command-line options.
   const char *mesh_file = "../data/star.mesh";
   int order = 1;
   bool set_bc = true;
   bool static_cond = false;
   bool hybridization = false;
   bool visualization = 1;

   OptionsParser args(argc, argv);
   args.AddOption(&mesh_file, "-m", "--mesh",
                  "Mesh file to use.");
   args.AddOption(&order, "-o", "--order",
                  "Finite element order (polynomial degree).");
   args.AddOption(&set_bc, "-bc", "--impose-bc", "-no-bc", "--dont-impose-bc",
                  "Impose or not essential boundary conditions.");
   args.AddOption(&freq, "-f", "--frequency", "Set the frequency for the exact"
                  " solution.");
   args.AddOption(&static_cond, "-sc", "--static-condensation", "-no-sc",
                  "--no-static-condensation", "Enable static condensation.");
   args.AddOption(&hybridization, "-hb", "--hybridization", "-no-hb",
                  "--no-hybridization", "Enable hybridization.");
   args.AddOption(&visualization, "-vis", "--visualization", "-no-vis",
                  "--no-visualization",
                  "Enable or disable GLVis visualization.");
   args.Parse();
   if (!args.Good())
   {
      if (myid == 0)
      {
         args.PrintUsage(cout);
      }
      MPI_Finalize();
      return 1;
   }
   if (myid == 0)
   {
      args.PrintOptions(cout);
   }
   kappa = freq * M_PI;

   // 3. Read the (serial) mesh from the given mesh file on all processors.  We
   //    can handle triangular, quadrilateral, tetrahedral, hexahedral, surface
   //    and volume, as well as periodic meshes with the same code.
   Mesh *mesh;
   ifstream imesh(mesh_file);
   if (!imesh)
   {
      if (myid == 0)
      {
         cerr << "\nCan not open mesh file: " << mesh_file << '\n' << endl;
      }
      MPI_Finalize();
      return 2;
   }
   mesh = new Mesh(imesh, 1, 1);
   imesh.close();
   int dim = mesh->Dimension();
   int sdim = mesh->SpaceDimension();

   // 4. Refine the serial mesh on all processors to increase the resolution. In
   //    this example we do 'ref_levels' of uniform refinement. We choose
   //    'ref_levels' to be the largest number that gives a final mesh with no
   //    more than 1,000 elements.
   {
      int ref_levels =
         (int)floor(log(1000./mesh->GetNE())/log(2.)/dim);
      for (int l = 0; l < ref_levels; l++)
      {
         mesh->UniformRefinement();
      }
   }

   // 5. Define a parallel mesh by a partitioning of the serial mesh. Refine
   //    this mesh further in parallel to increase the resolution. Once the
   //    parallel mesh is defined, the serial mesh can be deleted. Tetrahedral
   //    meshes need to be reoriented before we can define high-order Nedelec
   //    spaces on them (this is needed in the ADS solver below).
   ParMesh *pmesh = new ParMesh(MPI_COMM_WORLD, *mesh);
   delete mesh;
   {
      int par_ref_levels = 2;
      for (int l = 0; l < par_ref_levels; l++)
      {
         pmesh->UniformRefinement();
      }
   }
   pmesh->ReorientTetMesh();

   // 6. Define a parallel finite element space on the parallel mesh. Here we
   //    use the lowest order Raviart-Thomas finite elements, but we can easily
   //    switch to higher-order spaces by changing the value of p.
   FiniteElementCollection *fec = new RT_FECollection(order-1, dim);
   ParFiniteElementSpace *fespace = new ParFiniteElementSpace(pmesh, fec);
   HYPRE_Int size = fespace->GlobalTrueVSize();
   if (myid == 0)
   {
      cout << "Number of finite element unknowns: " << size << endl;
   }

   // 7. Determine the list of true (i.e. parallel conforming) essential
   //    boundary dofs. In this example, the boundary conditions are defined
   //    by marking all the boundary attributes from the mesh as essential
   //    (Dirichlet) and converting them to a list of true dofs.
   Array<int> ess_tdof_list;
   if (pmesh->bdr_attributes.Size())
   {
      Array<int> ess_bdr(pmesh->bdr_attributes.Max());
      ess_bdr = set_bc ? 1 : 0;
      fespace->GetEssentialTrueDofs(ess_bdr, ess_tdof_list);
   }

   // 8. Set up the parallel linear form b(.) which corresponds to the
   //    right-hand side of the FEM linear system, which in this case is
   //    (f,phi_i) where f is given by the function f_exact and phi_i are the
   //    basis functions in the finite element fespace.
   VectorFunctionCoefficient f(sdim, f_exact);
   ParLinearForm *b = new ParLinearForm(fespace);
   b->AddDomainIntegrator(new VectorFEDomainLFIntegrator(f));
   b->Assemble();

   // 9. Define the solution vector x as a parallel finite element grid function
   //    corresponding to fespace. Initialize x by projecting the exact
   //    solution. Note that only values from the boundary faces will be used
   //    when eliminating the non-homogeneous boundary condition to modify the
   //    r.h.s. vector b.
   ParGridFunction x(fespace);
   VectorFunctionCoefficient F(sdim, F_exact);
   x.ProjectCoefficient(F);

   // 10. Set up the parallel bilinear form corresponding to the H(div)
   //     diffusion operator grad alpha div + beta I, by adding the div-div and
   //     the mass domain integrators.
   Coefficient *alpha = new ConstantCoefficient(1.0);
   Coefficient *beta  = new ConstantCoefficient(1.0);
   ParBilinearForm *a = new ParBilinearForm(fespace);
   a->AddDomainIntegrator(new DivDivIntegrator(*alpha));
   a->AddDomainIntegrator(new VectorFEMassIntegrator(*beta));

   // 11. Optionally enable hybridization of the ParBilinearForm by defining an
   //     interfacial multiplier space and constraint trace integrator.
   FiniteElementCollection *hfec = NULL;
   ParFiniteElementSpace *hfes = NULL;
   if (static_cond)
   {
<<<<<<< HEAD
      hfec = new RT_Trace_FECollection(order-1, dim);
      hfes = new ParFiniteElementSpace(pmesh, hfec);
      a->EnableStaticCondensation(hfes);
   }
   else if (hybridization)
   {
      hfec = new RT_Trace_FECollection(order-1, dim,
                                       FiniteElement::VALUE, false);
=======
      hfec = new DG_Interface_FECollection(order-1, dim);
>>>>>>> 20c69f8e
      hfes = new ParFiniteElementSpace(pmesh, hfec);
      a->EnableHybridization(hfes, new NormalTraceJumpIntegrator(),
                             ess_tdof_list);
   }

   // 12. Assemble the parallel bilinear form and the corresponding linear
   //     system, applying any necessary transformations such as: parallel
   //     assembly, eliminating boundary conditions, applying conforming
   //     constraints for non-conforming AMR, hybridization, etc.
   a->Assemble();

   HypreParMatrix A;
   Vector B, X;
   a->FormLinearSystem(ess_tdof_list, x, *b, A, X, B);

   HYPRE_Int glob_size = A.GetGlobalNumRows();
   if (myid == 0)
   {
      cout << "Size of linear system: " << glob_size << endl;
   }

   // 13. Define and apply a parallel PCG solver for A X = B with the 2D AMS or
   //     the 3D ADS preconditioners from hypre. If using hybridization, the
   //     system is preconditioned with hypre's BoomerAMG.
   HypreSolver *prec = NULL;
   CGSolver *pcg = new CGSolver(A.GetComm());
   pcg->SetOperator(A);
   pcg->SetRelTol(1e-12);
   pcg->SetMaxIter(500);
   pcg->SetPrintLevel(1);
   if (a->StaticCondensationIsEnabled())
   {
      if (dim == 2)
      {
         ND_Trace_FECollection nd_tr_fec(order, dim);
         ParFiniteElementSpace nd_tr_space(pmesh, &nd_tr_fec);
         prec = new HypreAMS(A, &nd_tr_space);
      }
      else { prec = new HypreADS(A, hfes); }
   }
   else if (hybridization) { prec = new HypreBoomerAMG(A); }
   else
   {
      if (dim == 2) { prec = new HypreAMS(A, fespace); }
      else          { prec = new HypreADS(A, fespace); }
   }
   pcg->SetPreconditioner(*prec);
   pcg->Mult(B, X);

   // 14. Extract the parallel grid function corresponding to the finite element
   //     approximation X. This is the local solution on each processor.
   a->RecoverFEMSolution(X, *b, x);

   // 15. Compute and print the L^2 norm of the error.
   {
      double err = x.ComputeL2Error(F);
      if (myid == 0)
      {
         cout << "\n|| F_h - F ||_{L^2} = " << err << '\n' << endl;
      }
   }

   // 16. Save the refined mesh and the solution in parallel. This output can
   //     be viewed later using GLVis: "glvis -np <np> -m mesh -g sol".
   {
      ostringstream mesh_name, sol_name;
      mesh_name << "mesh." << setfill('0') << setw(6) << myid;
      sol_name << "sol." << setfill('0') << setw(6) << myid;

      ofstream mesh_ofs(mesh_name.str().c_str());
      mesh_ofs.precision(8);
      pmesh->Print(mesh_ofs);

      ofstream sol_ofs(sol_name.str().c_str());
      sol_ofs.precision(8);
      x.Save(sol_ofs);
   }

   // 17. Send the solution by socket to a GLVis server.
   if (visualization)
   {
      char vishost[] = "localhost";
      int  visport   = 19916;
      socketstream sol_sock(vishost, visport);
      sol_sock << "parallel " << num_procs << " " << myid << "\n";
      sol_sock.precision(8);
      sol_sock << "solution\n" << *pmesh << x << flush;
   }

   // 18. Free the used memory.
   delete pcg;
   delete prec;
   delete hfes;
   delete hfec;
   delete a;
   delete alpha;
   delete beta;
   delete b;
   delete fespace;
   delete fec;
   delete pmesh;

   MPI_Finalize();

   return 0;
}


// The exact solution (for non-surface meshes)
void F_exact(const Vector &p, Vector &F)
{
   int dim = p.Size();

   double x = p(0);
   double y = p(1);
   // double z = (dim == 3) ? p(2) : 0.0;

   F(0) = cos(kappa*x)*sin(kappa*y);
   F(1) = cos(kappa*y)*sin(kappa*x);
   if (dim == 3)
   {
      F(2) = 0.0;
   }
}

// The right hand side
void f_exact(const Vector &p, Vector &f)
{
   int dim = p.Size();

   double x = p(0);
   double y = p(1);
   // double z = (dim == 3) ? p(2) : 0.0;

   double temp = 1 + 2*kappa*kappa;

   f(0) = temp*cos(kappa*x)*sin(kappa*y);
   f(1) = temp*cos(kappa*y)*sin(kappa*x);
   if (dim == 3)
   {
      f(2) = 0;
   }
}<|MERGE_RESOLUTION|>--- conflicted
+++ resolved
@@ -197,18 +197,13 @@
    ParFiniteElementSpace *hfes = NULL;
    if (static_cond)
    {
-<<<<<<< HEAD
       hfec = new RT_Trace_FECollection(order-1, dim);
       hfes = new ParFiniteElementSpace(pmesh, hfec);
       a->EnableStaticCondensation(hfes);
    }
    else if (hybridization)
    {
-      hfec = new RT_Trace_FECollection(order-1, dim,
-                                       FiniteElement::VALUE, false);
-=======
       hfec = new DG_Interface_FECollection(order-1, dim);
->>>>>>> 20c69f8e
       hfes = new ParFiniteElementSpace(pmesh, hfec);
       a->EnableHybridization(hfes, new NormalTraceJumpIntegrator(),
                              ess_tdof_list);
