--- conflicted
+++ resolved
@@ -4,7 +4,6 @@
 // Compile with: make ex10p
 //
 // Sample runs:
-<<<<<<< HEAD
 //    mpirun -np 4 ex10p -m ../../data/beam-quad.mesh -rp 1 -o 2 -dt 0.03 -vs 20 -s 15
 //    mpirun -np 4 ex10p -m ../../data/beam-tri.mesh  -rp 1 -o 2 -dt 0.03 -vs 20 -s 16
 //    mpirun -np 4 ex10p -m ../../data/beam-hex.mesh  -rp 0 -o 2 -dt 0.03 -vs 20 -s 15
@@ -14,16 +13,6 @@
 //    mpirun -np 4 ex10p -m ../../data/beam-tri.mesh  -rp 1 -o 2 -dt 3 -s 2 -nls kinsol
 //    mpirun -np 4 ex10p -m ../../data/beam-quad.mesh -rp 1 -o 2 -dt 3 -s 2 -nls kinsol
 //    mpirun -np 4 ex10p -m ../../data/beam-hex.mesh  -rs 1 -o 2 -dt 3 -s 2 -nls kinsol
-=======
-//    mpirun -np 4 ex10p -m ../../data/beam-quad.mesh -s 3 -rs 2 -dt 3
-//    mpirun -np 4 ex10p -m ../../data/beam-tri.mesh -s 3 -rs 2 -dt 3
-//    mpirun -np 4 ex10p -m ../../data/beam-hex.mesh -s 2 -rs 1 -dt 3
-//    mpirun -np 4 ex10p -m ../../data/beam-tet.mesh -s 2 -rs 1 -dt 3
-//    mpirun -np 4 ex10p -m ../../data/beam-quad.mesh -s 14 -rs 2 -dt 0.03 -vs 20
-//    mpirun -np 4 ex10p -m ../../data/beam-hex.mesh -s 14 -rs 1 -dt 0.05 -vs 20
-//    mpirun -np 4 ex10p -m ../../data/beam-quad.mesh -s 5 -rs 2 -dt 3
-//    mpirun -np 4 ex10p -m ../../data/beam-quad.mesh -s 2 -rs 2 -dt 3 -nls kinsol
->>>>>>> 976006a6
 //
 // Description:  This examples solves a time dependent nonlinear elasticity
 //               problem of the form dv/dt = H(x) + S v, dx/dt = v, where H is a
