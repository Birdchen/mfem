--- conflicted
+++ resolved
@@ -74,30 +74,6 @@
                        \ det(J^t*J)^{1/2}, for general J,
                      is the transformation weight factor.
    */
-<<<<<<< HEAD
-   enum { VALUE, INTEGRAL, H_DIV, H_CURL };
-
-   /** @brief Enumeration for DerivType: defines which derivative method
-       is implemented.
-
-       Each FiniteElement class implements only one type of derivative.  The
-       value returned by GetDerivType() indicates which derivative method is
-       implemented.
-
-       NONE -> No derivative is implemented
-       GRAD -> CalcDShape
-       DIV  -> CalcDivShape
-       CURL -> CalcCurlShape
-   */
-   enum { NONE, GRAD, DIV, CURL};
-
-   /** Construct Finite Element with given
-       (D)im      - space dimension,
-       (G)eomType - geometry type (of type Geometry::Type),
-       (Do)f      - degrees of freedom in the FE space, and
-       (O)rder    - order of the FE space
-       (F)uncSpace- type of space on each element */
-=======
    enum { VALUE,     ///< For scalar fields; preserves point values
           INTEGRAL,  ///< For scalar fields; preserves volume integrals
           H_DIV,     /**< For vector fields; preserves surface integrals of the
@@ -106,13 +82,26 @@
                           tangential component */
         };
 
+   /** @brief Enumeration for DerivType: defines which derivative method
+       is implemented.
+
+       Each FiniteElement class implements only one type of derivative.  The
+       value returned by GetDerivType() indicates which derivative method is
+       implemented.
+   */
+   enum { NONE, // No derivatives implemented
+          GRAD, // Implements CalcDShape methods
+          DIV,  // Implements CalcDivShape methods
+          CURL  // Implements CalcCurlShape methods
+        };
+
    /** Construct FiniteElement with given
        @param D    Reference space dimension
        @param G    Geometry type (of type Geometry::Type)
        @param Do   Number of degrees of freedom in the FiniteElement
        @param O    Order/degree of the FiniteElement
        @param F    FunctionSpace type of the FiniteElement  */
->>>>>>> f3737a6e
+
    FiniteElement(int D, int G, int Do, int O, int F = FunctionSpace::Pk);
 
    /// Returns the space dimension for the finite element
