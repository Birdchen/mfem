// Copyright (c) 2010, Lawrence Livermore National Security, LLC. Produced at
// the Lawrence Livermore National Laboratory. LLNL-CODE-443211. All Rights
// reserved. See file COPYRIGHT for details.
//
// This file is part of the MFEM library. For more information and source code
// availability see http://mfem.org.
//
// MFEM is free software; you can redistribute it and/or modify it under the
// terms of the GNU Lesser General Public License (as published by the Free
// Software Foundation) version 2.1 dated February 1999.

#include "fem.hpp"
#include <cstdlib>
#include <cstring>
#include <cstdio>
#ifdef _WIN32
#define snprintf _snprintf_s
#endif

namespace mfem
{

using namespace std;

int FiniteElementCollection::HasFaceDofs(Geometry::Type GeomType) const
{
   switch (GeomType)
   {
      case Geometry::TETRAHEDRON: return DofForGeometry (Geometry::TRIANGLE);
      case Geometry::CUBE:        return DofForGeometry (Geometry::SQUARE);
<<<<<<< HEAD
      case Geometry::PENTATOPE:   return DofForGeometry (Geometry::TETRAHEDRON);
      case Geometry::TESSERACT:   return DofForGeometry (Geometry::CUBE);
=======
      case Geometry::PRISM:
         return max(DofForGeometry (Geometry::TRIANGLE),
                    DofForGeometry (Geometry::SQUARE));
>>>>>>> 7b0c974f
      default:
         mfem_error ("FiniteElementCollection::HasFaceDofs:"
                     " unknown geometry type.");
   }
   return 0;
}

int FiniteElementCollection::HasPlanarDofs(int GeomType) const
{
   switch (GeomType)
   {
      case Geometry::PENTATOPE:   return DofForGeometry (Geometry::TRIANGLE);
      case Geometry::TESSERACT:   return DofForGeometry (Geometry::SQUARE);
      default:
         mfem_error ("FiniteElementCollection::HasPlanarDofs:"
                     " unknown geometry type.");
   }
   return 0;
}

FiniteElementCollection *FiniteElementCollection::GetTraceCollection() const
{
   MFEM_ABORT("this method is not implemented in this derived class!");
   return NULL;
}

FiniteElementCollection *FiniteElementCollection::New(const char *name)
{
   FiniteElementCollection *fec = NULL;

   if (!strcmp(name, "Linear"))
   {
      fec = new LinearFECollection;
   }
   else if (!strcmp(name, "Quadratic"))
   {
      fec = new QuadraticFECollection;
   }
   else if (!strcmp(name, "QuadraticPos"))
   {
      fec = new QuadraticPosFECollection;
   }
   else if (!strcmp(name, "Cubic"))
   {
      fec = new CubicFECollection;
   }
   else if (!strcmp(name, "Const3D"))
   {
      fec = new Const3DFECollection;
   }
   else if (!strcmp(name, "Const2D"))
   {
      fec = new Const2DFECollection;
   }
   else if (!strcmp(name, "LinearDiscont2D"))
   {
      fec = new LinearDiscont2DFECollection;
   }
   else if (!strcmp(name, "GaussLinearDiscont2D"))
   {
      fec = new GaussLinearDiscont2DFECollection;
   }
   else if (!strcmp(name, "P1OnQuad"))
   {
      fec = new P1OnQuadFECollection;
   }
   else if (!strcmp(name, "QuadraticDiscont2D"))
   {
      fec = new QuadraticDiscont2DFECollection;
   }
   else if (!strcmp(name, "QuadraticPosDiscont2D"))
   {
      fec = new QuadraticPosDiscont2DFECollection;
   }
   else if (!strcmp(name, "GaussQuadraticDiscont2D"))
   {
      fec = new GaussQuadraticDiscont2DFECollection;
   }
   else if (!strcmp(name, "CubicDiscont2D"))
   {
      fec = new CubicDiscont2DFECollection;
   }
   else if (!strcmp(name, "LinearDiscont3D"))
   {
      fec = new LinearDiscont3DFECollection;
   }
   else if (!strcmp(name, "QuadraticDiscont3D"))
   {
      fec = new QuadraticDiscont3DFECollection;
   }
   else if (!strcmp(name, "LinearNonConf3D"))
   {
      fec = new LinearNonConf3DFECollection;
   }
   else if (!strcmp(name, "CrouzeixRaviart"))
   {
      fec = new CrouzeixRaviartFECollection;
   }
   else if (!strcmp(name, "ND1_3D"))
   {
      fec = new ND1_3DFECollection;
   }
   else if (!strcmp(name, "RT0_2D"))
   {
      fec = new RT0_2DFECollection;
   }
   else if (!strcmp(name, "RT1_2D"))
   {
      fec = new RT1_2DFECollection;
   }
   else if (!strcmp(name, "RT2_2D"))
   {
      fec = new RT2_2DFECollection;
   }
   else if (!strcmp(name, "RT0_3D"))
   {
      fec = new RT0_3DFECollection;
   }
   else if (!strcmp(name, "RT1_3D"))
   {
      fec = new RT1_3DFECollection;
   }
   else if (!strncmp(name, "H1_Trace_", 9))
   {
      fec = new H1_Trace_FECollection(atoi(name + 13), atoi(name + 9));
   }
   else if (!strncmp(name, "H1_Trace@", 9))
   {
      fec = new H1_Trace_FECollection(atoi(name + 15), atoi(name + 11),
                                      BasisType::GetType(name[9]));
   }
   else if (!strncmp(name, "H1_", 3))
   {
      fec = new H1_FECollection(atoi(name + 7), atoi(name + 3));
   }
   else if (!strncmp(name, "H1Pos_Trace_", 12))
   {
      fec = new H1_Trace_FECollection(atoi(name + 16), atoi(name + 12),
                                      BasisType::Positive);
   }
   else if (!strncmp(name, "H1Pos_", 6))
   {
      fec = new H1Pos_FECollection(atoi(name + 10), atoi(name + 6));
   }
   else if (!strncmp(name, "H1@", 3))
   {
      fec = new H1_FECollection(atoi(name + 9), atoi(name + 5),
                                BasisType::GetType(name[3]));
   }
   else if (!strncmp(name, "L2_T", 4))
      fec = new L2_FECollection(atoi(name + 10), atoi(name + 6),
                                atoi(name + 4));
   else if (!strncmp(name, "L2_", 3))
   {
      fec = new L2_FECollection(atoi(name + 7), atoi(name + 3));
   }
   else if (!strncmp(name, "L2Int_T", 7))
   {
      fec = new L2_FECollection(atoi(name + 13), atoi(name + 9),
                                atoi(name + 7), FiniteElement::INTEGRAL);
   }
   else if (!strncmp(name, "L2Int_", 6))
   {
      fec = new L2_FECollection(atoi(name + 10), atoi(name + 6),
                                BasisType::GaussLegendre,
                                FiniteElement::INTEGRAL);
   }
   else if (!strncmp(name, "RT_Trace_", 9))
   {
      fec = new RT_Trace_FECollection(atoi(name + 13), atoi(name + 9));
   }
   else if (!strncmp(name, "RT_ValTrace_", 12))
   {
      fec = new RT_Trace_FECollection(atoi(name + 16), atoi(name + 12),
                                      FiniteElement::VALUE);
   }
   else if (!strncmp(name, "RT_Trace@", 9))
   {
      fec = new RT_Trace_FECollection(atoi(name + 15), atoi(name + 11),
                                      FiniteElement::INTEGRAL,
                                      BasisType::GetType(name[9]));
   }
   else if (!strncmp(name, "RT_ValTrace@", 12))
   {
      fec = new RT_Trace_FECollection(atoi(name + 18), atoi(name + 14),
                                      FiniteElement::VALUE,
                                      BasisType::GetType(name[12]));
   }
   else if (!strncmp(name, "DG_Iface_", 9))
   {
      fec = new DG_Interface_FECollection(atoi(name + 13), atoi(name + 9));
   }
   else if (!strncmp(name, "DG_Iface@", 9))
   {
      fec = new DG_Interface_FECollection(atoi(name + 15), atoi(name + 11),
                                          FiniteElement::VALUE,
                                          BasisType::GetType(name[9]));
   }
   else if (!strncmp(name, "DG_IntIface_", 12))
   {
      fec = new DG_Interface_FECollection(atoi(name + 16), atoi(name + 12),
                                          FiniteElement::INTEGRAL);
   }
   else if (!strncmp(name, "DG_IntIface@", 12))
   {
      fec = new DG_Interface_FECollection(atoi(name + 18), atoi(name + 14),
                                          FiniteElement::INTEGRAL,
                                          BasisType::GetType(name[12]));
   }
   else if (!strncmp(name, "RT_", 3))
   {
      fec = new RT_FECollection(atoi(name + 7), atoi(name + 3));
   }
   else if (!strncmp(name, "RT@", 3))
   {
      fec = new RT_FECollection(atoi(name + 10), atoi(name + 6),
                                BasisType::GetType(name[3]),
                                BasisType::GetType(name[4]));
   }
   else if (!strncmp(name, "ND_Trace_", 9))
   {
      fec = new ND_Trace_FECollection(atoi(name + 13), atoi(name + 9));
   }
   else if (!strncmp(name, "ND_Trace@", 9))
   {
      fec = new ND_Trace_FECollection(atoi(name + 16), atoi(name + 12),
                                      BasisType::GetType(name[9]),
                                      BasisType::GetType(name[10]));
   }
   else if (!strncmp(name, "ND_", 3))
   {
      fec = new ND_FECollection(atoi(name + 7), atoi(name + 3));
   }
   else if (!strncmp(name, "ND@", 3))
   {
      fec = new ND_FECollection(atoi(name + 10), atoi(name + 6),
                                BasisType::GetType(name[3]),
                                BasisType::GetType(name[4]));
   }
   else if (!strncmp(name, "Local_", 6))
   {
      fec = new Local_FECollection(name + 6);
   }
   else if (!strncmp(name, "NURBS", 5))
   {
      if (name[5] != '\0')
      {
         // "NURBS" + "number" --> fixed order nurbs collection
         fec = new NURBSFECollection(atoi(name + 5));
      }
      else
      {
         // "NURBS" --> variable order nurbs collection
         fec = new NURBSFECollection();
      }
   }
   else
   {
      MFEM_ABORT("unknown FiniteElementCollection: " << name);
   }
   MFEM_VERIFY(!strcmp(fec->Name(), name), "input name: \"" << name
               << "\" does not match the created collection name: \""
               << fec->Name() << '"');

   return fec;
}

template <Geometry::Type geom>
inline void FiniteElementCollection::GetNVE(int &nv, int &ne)
{
   typedef typename Geometry::Constants<geom> g_consts;

   nv = g_consts::NumVert;
   ne = g_consts::NumEdges;
}

template <Geometry::Type geom, typename v_t>
inline void FiniteElementCollection::
GetEdge(int &nv, v_t &v, int &ne, int &e, int &eo, const int edge_info)
{
   typedef typename Geometry::Constants<Geometry::SEGMENT> e_consts;
   typedef typename Geometry::Constants<geom> g_consts;

   nv = e_consts::NumVert;
   ne = 1;
   e = edge_info/64;
   eo = edge_info%64;
   MFEM_ASSERT(0 <= e && e < g_consts::NumEdges, "");
   MFEM_ASSERT(0 <= eo && eo < e_consts::NumOrient, "");
   v[0] = g_consts::Edges[e][0];
   v[1] = g_consts::Edges[e][1];
   v[0] = e_consts::Orient[eo][v[0]];
   v[1] = e_consts::Orient[eo][v[1]];
}

template <Geometry::Type geom, Geometry::Type f_geom,
          typename v_t, typename e_t, typename eo_t>
inline void FiniteElementCollection::
GetFace(int &nv, v_t &v, int &ne, e_t &e, eo_t &eo,
        int &nf, int &f, Geometry::Type &fg, int &fo, const int face_info)
{
   typedef typename Geometry::Constants<  geom> g_consts;
   typedef typename Geometry::Constants<f_geom> f_consts;

   nv = f_consts::NumVert;
   nf = 1;
   f = face_info/64;
   fg = f_geom;
   fo = face_info%64;
   MFEM_ASSERT(0 <= f && f < g_consts::NumFaces, "");
   MFEM_ASSERT(0 <= fo && fo < f_consts::NumOrient, "");
   for (int i = 0; i < f_consts::NumVert; i++)
   {
      v[i] = f_consts::Orient[fo][i];
      v[i] = g_consts::FaceVert[f][v[i]];
   }
   ne = f_consts::NumEdges;
   for (int i = 0; i < f_consts::NumEdges; i++)
   {
      int v0 = v[f_consts::Edges[i][0]];
      int v1 = v[f_consts::Edges[i][1]];
      int eor = 0;
      if (v0 > v1) { swap(v0, v1); eor = 1; }
      for (int j = g_consts::VertToVert::I[v0]; true; j++)
      {
         MFEM_ASSERT(j < g_consts::VertToVert::I[v0+1],
                     "internal error, edge not found");
         if (v1 == g_consts::VertToVert::J[j][0])
         {
            int en = g_consts::VertToVert::J[j][1];
            if (en < 0)
            {
               en = -1-en;
               eor = 1-eor;
            }
            e[i] = en;
            eo[i] = eor;
            break;
         }
      }
   }
}

void FiniteElementCollection::SubDofOrder(Geometry::Type Geom, int SDim,
                                          int Info,
                                          Array<int> &dofs) const
{
   // Info = 64 * SubIndex + SubOrientation
   MFEM_ASSERT(0 <= Geom && Geom < Geometry::NumGeom,
               "invalid Geom = " << Geom);
   MFEM_ASSERT(0 <= SDim && SDim <= Geometry::Dimension[Geom],
               "invalid SDim = " << SDim <<
               " for Geom = " << Geometry::Name[Geom]);

   const int nvd = DofForGeometry(Geometry::POINT);
   if (SDim == 0) // vertex
   {
      const int off = nvd*(Info/64);
      dofs.SetSize(nvd);
      for (int i = 0; i < nvd; i++)
      {
         dofs[i] = off + i;
      }
   }
   else
   {
      int v[4], e[4], eo[4], f[1], fo[1];
      int av = 0, nv = 0, ae = 0, ne = 0, nf = 0;
      Geometry::Type fg[1];

      switch (Geom)
      {
         case Geometry::SEGMENT:
         {
            GetNVE<Geometry::SEGMENT>(av, ae);
            GetEdge<Geometry::SEGMENT>(nv, v, ne, e[0], eo[0], Info);
            break;
         }

         case Geometry::TRIANGLE:
         {
            GetNVE<Geometry::TRIANGLE>(av, ae);
            switch (SDim)
            {
               case 1:
                  GetEdge<Geometry::TRIANGLE>(nv, v, ne, e[0], eo[0], Info);
                  break;
               case 2:
                  GetFace<Geometry::TRIANGLE,Geometry::TRIANGLE>(
                     nv, v, ne, e, eo, nf, f[0], fg[0], fo[0], Info);
                  break;
               default:
                  goto not_supp;
            }
            break;
         }

         case Geometry::SQUARE:
         {
            GetNVE<Geometry::SQUARE>(av, ae);
            switch (SDim)
            {
               case 1:
                  GetEdge<Geometry::SQUARE>(nv, v, ne, e[0], eo[0], Info);
                  break;
               case 2:
                  GetFace<Geometry::SQUARE,Geometry::SQUARE>(
                     nv, v, ne, e, eo, nf, f[0], fg[0], fo[0], Info);
                  break;
               default:
                  goto not_supp;
            }
            break;
         }

         case Geometry::TETRAHEDRON:
         {
            GetNVE<Geometry::TETRAHEDRON>(av, ae);
            switch (SDim)
            {
               case 1:
                  GetEdge<Geometry::TETRAHEDRON>(nv, v, ne, e[0], eo[0], Info);
                  break;
               case 2:
                  GetFace<Geometry::TETRAHEDRON,Geometry::TRIANGLE>(
                     nv, v, ne, e, eo, nf, f[0], fg[0], fo[0], Info);
                  break;
               default:
                  goto not_supp;
            }
            break;
         }

         case Geometry::CUBE:
         {
            GetNVE<Geometry::CUBE>(av, ae);
            switch (SDim)
            {
               case 1:
                  GetEdge<Geometry::CUBE>(nv, v, ne, e[0], eo[0], Info);
                  break;
               case 2:
                  GetFace<Geometry::CUBE,Geometry::SQUARE>(
                     nv, v, ne, e, eo, nf, f[0], fg[0], fo[0], Info);
                  break;
               default:
                  goto not_supp;
            }
            break;
         }

         default:
            MFEM_ABORT("invalid Geom = " << Geom);
      }

      int ned = (ne > 0) ? DofForGeometry(Geometry::SEGMENT) : 0;

      // add vertex dofs
      dofs.SetSize(nv*nvd+ne*ned);
      for (int i = 0; i < nv; i++)
      {
         for (int j = 0; j < nvd; j++)
         {
            dofs[i*nvd+j] = v[i]*nvd+j;
         }
      }
      int l_off = nv*nvd, g_off = av*nvd;

      // add edge dofs
      if (ned > 0)
      {
         for (int i = 0; i < ne; i++)
         {
            const int *ed = DofOrderForOrientation(Geometry::SEGMENT,
                                                   eo[i] ? -1 : 1);
            for (int j = 0; j < ned; j++)
            {
               dofs[l_off+i*ned+j] =
                  ed[j] >= 0 ?
                  g_off+e[i]*ned+ed[j] :
                  -1-(g_off+e[i]*ned+(-1-ed[j]));
            }
         }
         l_off += ne*ned;
         g_off += ae*ned;
      }

      // add face dofs
      if (nf > 0)
      {
         const int nfd = DofForGeometry(fg[0]); // assume same face geometry
         dofs.SetSize(dofs.Size()+nf*nfd);
         for (int i = 0; i < nf; i++)
         {
            const int *fd = DofOrderForOrientation(fg[i], fo[i]);
            for (int j = 0; j < nfd; j++)
            {
               dofs[l_off+i*nfd+j] =
                  fd[j] >= 0 ?
                  g_off+f[i]*nfd+fd[j] :
                  -1-(g_off+f[i]*nfd+(-1-fd[j]));
            }
         }
      }

      // add volume dofs ...
   }
   return;

not_supp:
   MFEM_ABORT("Geom = " << Geometry::Name[Geom] <<
              ", SDim = " << SDim << " is not supported");
}

const FiniteElement *
LinearFECollection::FiniteElementForGeometry(Geometry::Type GeomType) const
{
   switch (GeomType)
   {
      case Geometry::POINT:       return &PointFE;
      case Geometry::SEGMENT:     return &SegmentFE;
      case Geometry::TRIANGLE:    return &TriangleFE;
      case Geometry::SQUARE:      return &QuadrilateralFE;
      case Geometry::TETRAHEDRON: return &TetrahedronFE;
      case Geometry::CUBE:        return &ParallelepipedFE;
<<<<<<< HEAD
      case Geometry::PENTATOPE:   return &PentatopeFE;
      case Geometry::TESSERACT:   return &TesseractFE;
=======
      case Geometry::PRISM:       return &WedgeFE;
>>>>>>> 7b0c974f
      default:
         mfem_error ("LinearFECollection: unknown geometry type.");
   }
   return &SegmentFE; // Make some compilers happy
}

int LinearFECollection::DofForGeometry(Geometry::Type GeomType) const
{
   switch (GeomType)
   {
      case Geometry::POINT:       return 1;
      case Geometry::SEGMENT:     return 0;
      case Geometry::TRIANGLE:    return 0;
      case Geometry::SQUARE:      return 0;
      case Geometry::TETRAHEDRON: return 0;
      case Geometry::CUBE:        return 0;
<<<<<<< HEAD
      case Geometry::PENTATOPE:   return 0;
      case Geometry::TESSERACT:   return 0;
=======
      case Geometry::PRISM:       return 0;
>>>>>>> 7b0c974f
      default:
         mfem_error ("LinearFECollection: unknown geometry type.");
   }
   return 0; // Make some compilers happy
}

const int *LinearFECollection::DofOrderForOrientation(Geometry::Type GeomType,
                                                      int Or) const
{
   return NULL;
}


const FiniteElement *
QuadraticFECollection::FiniteElementForGeometry(Geometry::Type GeomType) const
{
   switch (GeomType)
   {
      case Geometry::POINT:       return &PointFE;
      case Geometry::SEGMENT:     return &SegmentFE;
      case Geometry::TRIANGLE:    return &TriangleFE;
      case Geometry::SQUARE:      return &QuadrilateralFE;
      case Geometry::TETRAHEDRON: return &TetrahedronFE;
      case Geometry::CUBE:        return &ParallelepipedFE;
<<<<<<< HEAD
      case Geometry::PENTATOPE:   return &PentatopeFE;
=======
      case Geometry::PRISM:       return &WedgeFE;
>>>>>>> 7b0c974f
      default:
         mfem_error ("QuadraticFECollection: unknown geometry type.");
   }
   return &SegmentFE; // Make some compilers happy
}

int QuadraticFECollection::DofForGeometry(Geometry::Type GeomType) const
{
   switch (GeomType)
   {
      case Geometry::POINT:       return 1;
      case Geometry::SEGMENT:     return 1;
      case Geometry::TRIANGLE:    return 0;
      case Geometry::SQUARE:      return 1;
      case Geometry::TETRAHEDRON: return 0;
      case Geometry::CUBE:        return 1;
<<<<<<< HEAD
      case Geometry::PENTATOPE:   return 0;
=======
      case Geometry::PRISM:       return 0;
>>>>>>> 7b0c974f
      default:
         mfem_error ("QuadraticFECollection: unknown geometry type.");
   }
   return 0; // Make some compilers happy
}

const int *QuadraticFECollection::DofOrderForOrientation(
   Geometry::Type GeomType, int Or) const
{
   static int indexes[] = { 0 };

   return indexes;
}


const FiniteElement *
QuadraticPosFECollection::FiniteElementForGeometry(
   Geometry::Type GeomType) const
{
   switch (GeomType)
   {
      case Geometry::SEGMENT:     return &SegmentFE;
      case Geometry::SQUARE:      return &QuadrilateralFE;
      default:
         mfem_error ("QuadraticPosFECollection: unknown geometry type.");
   }
   return NULL; // Make some compilers happy
}

int QuadraticPosFECollection::DofForGeometry(Geometry::Type GeomType) const
{
   switch (GeomType)
   {
      case Geometry::POINT:       return 1;
      case Geometry::SEGMENT:     return 1;
      case Geometry::SQUARE:      return 1;
      default:
         mfem_error ("QuadraticPosFECollection: unknown geometry type.");
   }
   return 0; // Make some compilers happy
}

const int *QuadraticPosFECollection::DofOrderForOrientation(
   Geometry::Type GeomType, int Or) const
{
   static int indexes[] = { 0 };

   return indexes;
}


const FiniteElement *
CubicFECollection::FiniteElementForGeometry(Geometry::Type GeomType) const
{
   switch (GeomType)
   {
      case Geometry::POINT:       return &PointFE;
      case Geometry::SEGMENT:     return &SegmentFE;
      case Geometry::TRIANGLE:    return &TriangleFE;
      case Geometry::SQUARE:      return &QuadrilateralFE;
      case Geometry::TETRAHEDRON: return &TetrahedronFE;
      case Geometry::CUBE:        return &ParallelepipedFE;
      case Geometry::PRISM:       return &WedgeFE;
      default:
         mfem_error ("CubicFECollection: unknown geometry type.");
   }
   return &SegmentFE; // Make some compilers happy
}

int CubicFECollection::DofForGeometry(Geometry::Type GeomType) const
{
   switch (GeomType)
   {
      case Geometry::POINT:       return 1;
      case Geometry::SEGMENT:     return 2;
      case Geometry::TRIANGLE:    return 1;
      case Geometry::SQUARE:      return 4;
      case Geometry::TETRAHEDRON: return 0;
      case Geometry::CUBE:        return 8;
      case Geometry::PRISM:       return 2;
      default:
         mfem_error ("CubicFECollection: unknown geometry type.");
   }
   return 0; // Make some compilers happy
}

const int *CubicFECollection::DofOrderForOrientation(Geometry::Type GeomType,
                                                     int Or) const
{
   if (GeomType == Geometry::SEGMENT)
   {
      static int ind_pos[] = { 0, 1 };
      static int ind_neg[] = { 1, 0 };

      if (Or < 0)
      {
         return ind_neg;
      }
      return ind_pos;
   }
   else if (GeomType == Geometry::TRIANGLE)
   {
      static int indexes[] = { 0 };

      return indexes;
   }
   else if (GeomType == Geometry::SQUARE)
   {
      static int sq_ind[8][4] = {{0, 1, 2, 3}, {0, 2, 1, 3},
         {2, 0, 3, 1}, {1, 0, 3, 2},
         {3, 2, 1, 0}, {3, 1, 2, 0},
         {1, 3, 0, 2}, {2, 3, 0, 1}
      };
      return sq_ind[Or];
   }

   return NULL;
}


const FiniteElement *
CrouzeixRaviartFECollection::FiniteElementForGeometry(
   Geometry::Type GeomType) const
{
   switch (GeomType)
   {
      case Geometry::SEGMENT:     return &SegmentFE;
      case Geometry::TRIANGLE:    return &TriangleFE;
      case Geometry::SQUARE:      return &QuadrilateralFE;
      default:
         mfem_error ("CrouzeixRaviartFECollection: unknown geometry type.");
   }
   return &SegmentFE; // Make some compilers happy
}

int CrouzeixRaviartFECollection::DofForGeometry(Geometry::Type GeomType) const
{
   switch (GeomType)
   {
      case Geometry::POINT:       return 0;
      case Geometry::SEGMENT:     return 1;
      case Geometry::TRIANGLE:    return 0;
      case Geometry::SQUARE:      return 0;
      default:
         mfem_error ("CrouzeixRaviartFECollection: unknown geometry type.");
   }
   return 0; // Make some compilers happy
}

const int *CrouzeixRaviartFECollection::DofOrderForOrientation(
   Geometry::Type GeomType, int Or) const
{
   static int indexes[] = { 0 };

   return indexes;
}


const FiniteElement *
RT0_2DFECollection::FiniteElementForGeometry(Geometry::Type GeomType) const
{
   switch (GeomType)
   {
      case Geometry::SEGMENT:     return &SegmentFE;
      case Geometry::TRIANGLE:    return &TriangleFE;
      case Geometry::SQUARE:      return &QuadrilateralFE;
      default:
         mfem_error ("RT0_2DFECollection: unknown geometry type.");
   }
   return &SegmentFE; // Make some compilers happy
}

int RT0_2DFECollection::DofForGeometry(Geometry::Type GeomType) const
{
   switch (GeomType)
   {
      case Geometry::POINT:       return 0;
      case Geometry::SEGMENT:     return 1;
      case Geometry::TRIANGLE:    return 0;
      case Geometry::SQUARE:      return 0;
      default:
         mfem_error ("RT0_2DFECollection: unknown geometry type.");
   }
   return 0; // Make some compilers happy
}

const int * RT0_2DFECollection::DofOrderForOrientation(Geometry::Type GeomType,
                                                       int Or) const
{
   static int ind_pos[] = { 0 };
   static int ind_neg[] = { -1 };

   if (Or > 0)
   {
      return ind_pos;
   }
   return ind_neg;
}


const FiniteElement *
RT1_2DFECollection::FiniteElementForGeometry(Geometry::Type GeomType) const
{
   switch (GeomType)
   {
      case Geometry::SEGMENT:     return &SegmentFE;
      case Geometry::TRIANGLE:    return &TriangleFE;
      case Geometry::SQUARE:      return &QuadrilateralFE;
      default:
         mfem_error ("RT1_2DFECollection: unknown geometry type.");
   }
   return &SegmentFE; // Make some compilers happy
}

int RT1_2DFECollection::DofForGeometry(Geometry::Type GeomType) const
{
   switch (GeomType)
   {
      case Geometry::POINT:       return 0;
      case Geometry::SEGMENT:     return 2;
      case Geometry::TRIANGLE:    return 2;
      case Geometry::SQUARE:      return 4;
      default:
         mfem_error ("RT1_2DFECollection: unknown geometry type.");
   }
   return 0; // Make some compilers happy
}

const int *RT1_2DFECollection::DofOrderForOrientation(Geometry::Type GeomType,
                                                      int Or) const
{
   static int ind_pos[] = {  0,  1 };
   static int ind_neg[] = { -2, -1 };

   if (Or > 0)
   {
      return ind_pos;
   }
   return ind_neg;
}

const FiniteElement *
RT2_2DFECollection::FiniteElementForGeometry(Geometry::Type GeomType) const
{
   switch (GeomType)
   {
      case Geometry::SEGMENT:     return &SegmentFE;
      case Geometry::TRIANGLE:    return &TriangleFE;
      case Geometry::SQUARE:      return &QuadrilateralFE;
      default:
         mfem_error ("RT2_2DFECollection: unknown geometry type.");
   }
   return &SegmentFE; // Make some compilers happy
}

int RT2_2DFECollection::DofForGeometry(Geometry::Type GeomType) const
{
   switch (GeomType)
   {
      case Geometry::POINT:       return 0;
      case Geometry::SEGMENT:     return 3;
      case Geometry::TRIANGLE:    return 6;
      case Geometry::SQUARE:      return 12;
      default:
         mfem_error ("RT2_2DFECollection: unknown geometry type.");
   }
   return 0; // Make some compilers happy
}

const int *RT2_2DFECollection::DofOrderForOrientation(Geometry::Type GeomType,
                                                      int Or) const
{
   static int ind_pos[] = { 0, 1, 2 };
   static int ind_neg[] = { -3, -2, -1 };

   if (Or > 0)
   {
      return ind_pos;
   }
   return ind_neg;
}


const FiniteElement *
Const2DFECollection::FiniteElementForGeometry(Geometry::Type GeomType) const
{
   switch (GeomType)
   {
      case Geometry::TRIANGLE:    return &TriangleFE;
      case Geometry::SQUARE:      return &QuadrilateralFE;
      default:
         mfem_error ("Const2DFECollection: unknown geometry type.");
   }
   return &TriangleFE; // Make some compilers happy
}

int Const2DFECollection::DofForGeometry(Geometry::Type GeomType) const
{
   switch (GeomType)
   {
      case Geometry::POINT:       return 0;
      case Geometry::SEGMENT:     return 0;
      case Geometry::TRIANGLE:    return 1;
      case Geometry::SQUARE:      return 1;
      default:
         mfem_error ("Const2DFECollection: unknown geometry type.");
   }
   return 0; // Make some compilers happy
}

const int *Const2DFECollection::DofOrderForOrientation(Geometry::Type GeomType,
                                                       int Or) const
{
   return NULL;
}


const FiniteElement *
LinearDiscont2DFECollection::FiniteElementForGeometry(
   Geometry::Type GeomType) const
{
   switch (GeomType)
   {
      case Geometry::TRIANGLE:    return &TriangleFE;
      case Geometry::SQUARE:      return &QuadrilateralFE;
      default:
         mfem_error ("LinearDiscont2DFECollection: unknown geometry type.");
   }
   return &TriangleFE; // Make some compilers happy
}

int LinearDiscont2DFECollection::DofForGeometry(Geometry::Type GeomType) const
{
   switch (GeomType)
   {
      case Geometry::POINT:       return 0;
      case Geometry::SEGMENT:     return 0;
      case Geometry::TRIANGLE:    return 3;
      case Geometry::SQUARE:      return 4;
      default:
         mfem_error ("LinearDiscont2DFECollection: unknown geometry type.");
   }
   return 0; // Make some compilers happy
}

const int * LinearDiscont2DFECollection::DofOrderForOrientation(
   Geometry::Type GeomType, int Or) const
{
   return NULL;
}


const FiniteElement *
GaussLinearDiscont2DFECollection::FiniteElementForGeometry(
   Geometry::Type GeomType) const
{
   switch (GeomType)
   {
      case Geometry::TRIANGLE:    return &TriangleFE;
      case Geometry::SQUARE:      return &QuadrilateralFE;
      default:
         mfem_error ("GaussLinearDiscont2DFECollection:"
                     " unknown geometry type.");
   }
   return &TriangleFE; // Make some compilers happy
}

int GaussLinearDiscont2DFECollection::DofForGeometry(Geometry::Type GeomType)
const
{
   switch (GeomType)
   {
      case Geometry::POINT:       return 0;
      case Geometry::SEGMENT:     return 0;
      case Geometry::TRIANGLE:    return 3;
      case Geometry::SQUARE:      return 4;
      default:
         mfem_error ("GaussLinearDiscont2DFECollection:"
                     " unknown geometry type.");
   }
   return 0; // Make some compilers happy
}

const int *GaussLinearDiscont2DFECollection::DofOrderForOrientation(
   Geometry::Type GeomType, int Or) const
{
   return NULL;
}


const FiniteElement *
P1OnQuadFECollection::FiniteElementForGeometry(Geometry::Type GeomType) const
{
   if (GeomType != Geometry::SQUARE)
   {
      mfem_error ("P1OnQuadFECollection: unknown geometry type.");
   }
   return &QuadrilateralFE;
}

int P1OnQuadFECollection::DofForGeometry(Geometry::Type GeomType) const
{
   switch (GeomType)
   {
      case Geometry::POINT:       return 0;
      case Geometry::SEGMENT:     return 0;
      case Geometry::SQUARE:      return 3;
      default:
         mfem_error ("P1OnQuadFECollection: unknown geometry type.");
   }
   return 0; // Make some compilers happy
}

const int *P1OnQuadFECollection::DofOrderForOrientation(
   Geometry::Type GeomType, int Or) const
{
   return NULL;
}


const FiniteElement *
QuadraticDiscont2DFECollection::FiniteElementForGeometry(
   Geometry::Type GeomType) const
{
   switch (GeomType)
   {
      case Geometry::TRIANGLE:    return &TriangleFE;
      case Geometry::SQUARE:      return &QuadrilateralFE;
      default:
         mfem_error ("QuadraticDiscont2DFECollection: unknown geometry type.");
   }
   return &TriangleFE; // Make some compilers happy
}

int QuadraticDiscont2DFECollection::DofForGeometry(Geometry::Type GeomType)
const
{
   switch (GeomType)
   {
      case Geometry::POINT:       return 0;
      case Geometry::SEGMENT:     return 0;
      case Geometry::TRIANGLE:    return 6;
      case Geometry::SQUARE:      return 9;
      default:
         mfem_error ("QuadraticDiscont2DFECollection: unknown geometry type.");
   }
   return 0; // Make some compilers happy
}

const int *QuadraticDiscont2DFECollection::DofOrderForOrientation(
   Geometry::Type GeomType, int Or) const
{
   return NULL;
}


const FiniteElement *
QuadraticPosDiscont2DFECollection::FiniteElementForGeometry(
   Geometry::Type GeomType) const
{
   switch (GeomType)
   {
      case Geometry::SQUARE:  return &QuadrilateralFE;
      default:
         mfem_error ("QuadraticPosDiscont2DFECollection: unknown geometry type.");
   }
   return NULL; // Make some compilers happy
}

int QuadraticPosDiscont2DFECollection::DofForGeometry(Geometry::Type GeomType)
const
{
   switch (GeomType)
   {
      case Geometry::POINT:       return 0;
      case Geometry::SEGMENT:     return 0;
      case Geometry::SQUARE:      return 9;
      default:
         mfem_error ("QuadraticPosDiscont2DFECollection: unknown geometry type.");
   }
   return 0; // Make some compilers happy
}


const FiniteElement *
GaussQuadraticDiscont2DFECollection::FiniteElementForGeometry(
   Geometry::Type GeomType)
const
{
   switch (GeomType)
   {
      case Geometry::TRIANGLE:    return &TriangleFE;
      case Geometry::SQUARE:      return &QuadrilateralFE;
      default:
         mfem_error ("GaussQuadraticDiscont2DFECollection:"
                     " unknown geometry type.");
   }
   return &QuadrilateralFE; // Make some compilers happy
}

int GaussQuadraticDiscont2DFECollection::DofForGeometry(
   Geometry::Type GeomType) const
{
   switch (GeomType)
   {
      case Geometry::POINT:       return 0;
      case Geometry::SEGMENT:     return 0;
      case Geometry::TRIANGLE:    return 6;
      case Geometry::SQUARE:      return 9;
      default:
         mfem_error ("GaussQuadraticDiscont2DFECollection:"
                     " unknown geometry type.");
   }
   return 0; // Make some compilers happy
}

const int *GaussQuadraticDiscont2DFECollection::DofOrderForOrientation(
   Geometry::Type GeomType, int Or) const
{
   return NULL;
}


const FiniteElement *
CubicDiscont2DFECollection::FiniteElementForGeometry(
   Geometry::Type GeomType) const
{
   switch (GeomType)
   {
      case Geometry::TRIANGLE:    return &TriangleFE;
      case Geometry::SQUARE:      return &QuadrilateralFE;
      default:
         mfem_error ("CubicDiscont2DFECollection: unknown geometry type.");
   }
   return &TriangleFE; // Make some compilers happy
}

int CubicDiscont2DFECollection::DofForGeometry(Geometry::Type GeomType) const
{
   switch (GeomType)
   {
      case Geometry::POINT:       return 0;
      case Geometry::SEGMENT:     return 0;
      case Geometry::TRIANGLE:    return 10;
      case Geometry::SQUARE:      return 16;
      default:
         mfem_error ("CubicDiscont2DFECollection: unknown geometry type.");
   }
   return 0; // Make some compilers happy
}

const int *CubicDiscont2DFECollection::DofOrderForOrientation(
   Geometry::Type GeomType, int Or) const
{
   return NULL;
}


const FiniteElement *
LinearNonConf3DFECollection::FiniteElementForGeometry(
   Geometry::Type GeomType) const
{
   switch (GeomType)
   {
      case Geometry::TRIANGLE:    return &TriangleFE;
      case Geometry::SQUARE:      return &QuadrilateralFE;
      case Geometry::TETRAHEDRON: return &TetrahedronFE;
      case Geometry::CUBE:        return &ParallelepipedFE;
      default:
         mfem_error ("LinearNonConf3DFECollection: unknown geometry type.");
   }
   return &TriangleFE; // Make some compilers happy
}

int LinearNonConf3DFECollection::DofForGeometry(Geometry::Type GeomType) const
{
   switch (GeomType)
   {
      case Geometry::POINT:       return 0;
      case Geometry::SEGMENT:     return 0;
      case Geometry::TRIANGLE:    return 1;
      case Geometry::SQUARE:      return 1;
      case Geometry::TETRAHEDRON: return 0;
      case Geometry::CUBE:        return 0;
      default:
         mfem_error ("LinearNonConf3DFECollection: unknown geometry type.");
   }
   return 0; // Make some compilers happy
}

const int *LinearNonConf3DFECollection::DofOrderForOrientation(
   Geometry::Type GeomType, int Or) const
{
   static int indexes[] = { 0 };

   return indexes;
}


const FiniteElement *
Const3DFECollection::FiniteElementForGeometry(Geometry::Type GeomType) const
{
   switch (GeomType)
   {
      case Geometry::TETRAHEDRON: return &TetrahedronFE;
      case Geometry::CUBE:        return &ParallelepipedFE;
      case Geometry::PRISM:       return &WedgeFE;
      default:
         mfem_error ("Const3DFECollection: unknown geometry type.");
   }
   return &TetrahedronFE; // Make some compilers happy
}

int Const3DFECollection::DofForGeometry(Geometry::Type GeomType) const
{
   switch (GeomType)
   {
      case Geometry::POINT:       return 0;
      case Geometry::SEGMENT:     return 0;
      case Geometry::TRIANGLE:    return 0;
      case Geometry::SQUARE:      return 0;
      case Geometry::TETRAHEDRON: return 1;
      case Geometry::CUBE:        return 1;
      case Geometry::PRISM:       return 1;
      default:
         mfem_error ("Const3DFECollection: unknown geometry type.");
   }
   return 0; // Make some compilers happy
}

const int *Const3DFECollection::DofOrderForOrientation(Geometry::Type GeomType,
                                                       int Or) const
{
   return NULL;
}


const FiniteElement *
LinearDiscont3DFECollection::FiniteElementForGeometry(
   Geometry::Type GeomType) const
{
   switch (GeomType)
   {
      case Geometry::TETRAHEDRON: return &TetrahedronFE;
      case Geometry::CUBE:        return &ParallelepipedFE;
      default:
         mfem_error ("LinearDiscont3DFECollection: unknown geometry type.");
   }
   return &TetrahedronFE; // Make some compilers happy
}

int LinearDiscont3DFECollection::DofForGeometry(Geometry::Type GeomType) const
{
   switch (GeomType)
   {
      case Geometry::POINT:       return 0;
      case Geometry::SEGMENT:     return 0;
      case Geometry::TRIANGLE:    return 0;
      case Geometry::SQUARE:      return 0;
      case Geometry::TETRAHEDRON: return 4;
      case Geometry::CUBE:        return 8;
      default:
         mfem_error ("LinearDiscont3DFECollection: unknown geometry type.");
   }
   return 0; // Make some compilers happy
}

const int *LinearDiscont3DFECollection::DofOrderForOrientation(
   Geometry::Type GeomType, int Or) const
{
   return NULL;
}


const FiniteElement *
QuadraticDiscont3DFECollection::FiniteElementForGeometry(
   Geometry::Type GeomType) const
{
   switch (GeomType)
   {
      case Geometry::TETRAHEDRON: return &TetrahedronFE;
      case Geometry::CUBE:        return &ParallelepipedFE;
      default:
         mfem_error ("QuadraticDiscont3DFECollection: unknown geometry type.");
   }
   return &TetrahedronFE; // Make some compilers happy
}

int QuadraticDiscont3DFECollection::DofForGeometry(Geometry::Type GeomType)
const
{
   switch (GeomType)
   {
      case Geometry::POINT:       return 0;
      case Geometry::SEGMENT:     return 0;
      case Geometry::TRIANGLE:    return 0;
      case Geometry::SQUARE:      return 0;
      case Geometry::TETRAHEDRON: return 10;
      case Geometry::CUBE:        return 27;
      default:
         mfem_error ("QuadraticDiscont3DFECollection: unknown geometry type.");
   }
   return 0; // Make some compilers happy
}

const int *QuadraticDiscont3DFECollection::DofOrderForOrientation(
   Geometry::Type GeomType, int Or) const
{
   return NULL;
}

const FiniteElement *
RefinedLinearFECollection::FiniteElementForGeometry(
   Geometry::Type GeomType) const
{
   switch (GeomType)
   {
      case Geometry::POINT:       return &PointFE;
      case Geometry::SEGMENT:     return &SegmentFE;
      case Geometry::TRIANGLE:    return &TriangleFE;
      case Geometry::SQUARE:      return &QuadrilateralFE;
      case Geometry::TETRAHEDRON: return &TetrahedronFE;
      case Geometry::CUBE:        return &ParallelepipedFE;
      default:
         mfem_error ("RefinedLinearFECollection: unknown geometry type.");
   }
   return &SegmentFE; // Make some compilers happy
}

int RefinedLinearFECollection::DofForGeometry(Geometry::Type GeomType) const
{
   switch (GeomType)
   {
      case Geometry::POINT:       return 1;
      case Geometry::SEGMENT:     return 1;
      case Geometry::TRIANGLE:    return 0;
      case Geometry::SQUARE:      return 1;
      case Geometry::TETRAHEDRON: return 0;
      case Geometry::CUBE:        return 1;
      default:
         mfem_error ("RefinedLinearFECollection: unknown geometry type.");
   }
   return 0; // Make some compilers happy
}

const int *RefinedLinearFECollection::DofOrderForOrientation(
   Geometry::Type GeomType, int Or) const
{
   static int indexes[] = { 0 };

   return indexes;
}


const FiniteElement *
ND1_3DFECollection::FiniteElementForGeometry(Geometry::Type GeomType) const
{
   switch (GeomType)
   {
      case Geometry::CUBE:        return &HexahedronFE;
      case Geometry::TETRAHEDRON: return &TetrahedronFE;
      default:
         mfem_error ("ND1_3DFECollection: unknown geometry type.");
   }
   return &HexahedronFE; // Make some compilers happy
}

int ND1_3DFECollection::DofForGeometry(Geometry::Type GeomType) const
{
   switch (GeomType)
   {
      case Geometry::POINT:       return 0;
      case Geometry::SEGMENT:     return 1;
      case Geometry::TRIANGLE:    return 0;
      case Geometry::SQUARE:      return 0;
      case Geometry::TETRAHEDRON: return 0;
      case Geometry::CUBE:        return 0;
      default:
         mfem_error ("ND1_3DFECollection: unknown geometry type.");
   }
   return 0; // Make some compilers happy
}

const int *ND1_3DFECollection::DofOrderForOrientation(Geometry::Type GeomType,
                                                      int Or) const
{
   static int ind_pos[] = { 0 };
   static int ind_neg[] = { -1 };

   if (Or > 0)
   {
      return ind_pos;
   }
   return ind_neg;
}

const FiniteElement *
ND1_4DFECollection::FiniteElementForGeometry(int GeomType) const
{
   switch (GeomType)
   {
      case Geometry::PENTATOPE:   return &NedPentatopFE;
      default:
         mfem_error ("ND1_4DFECollection: unknown geometry type.");
   }
   return &NedPentatopFE; // Make some compilers happy
}

int ND1_4DFECollection::DofForGeometry(int GeomType) const
{
   switch (GeomType)
   {
      case Geometry::POINT:       return 0;
      case Geometry::SEGMENT:     return 1;
      case Geometry::TRIANGLE:    return 0;
      case Geometry::SQUARE:      return 0;
      case Geometry::TETRAHEDRON: return 0;
      case Geometry::CUBE:        return 0;
      case Geometry::PENTATOPE:   return 0;
      default:
         mfem_error ("ND1_4DFECollection: unknown geometry type.");
   }
   return 0; // Make some compilers happy
}

int * ND1_4DFECollection::DofOrderForOrientation(int GeomType, int Or)
const
{
   static int ind_pos[] = { 0 };
   static int ind_neg[] = { -1 };

   if (Or > 0)
   {
      return ind_pos;
   }
   return ind_neg;
}


const FiniteElement *
ND2_4DFECollection::FiniteElementForGeometry(int GeomType) const
{
   switch (GeomType)
   {
      case Geometry::PENTATOPE:   return &NedPentatopFE;
      default:
         mfem_error ("ND2_4DFECollection: unknown geometry type.");
   }
   return &NedPentatopFE; // Make some compilers happy
}

int ND2_4DFECollection::DofForGeometry(int GeomType) const
{
   switch (GeomType)
   {
      case Geometry::POINT:       return 0;
      case Geometry::SEGMENT:     return 2;
      case Geometry::TRIANGLE:    return 0;
      case Geometry::SQUARE:      return 0;
      case Geometry::TETRAHEDRON: return 0;
      case Geometry::CUBE:        return 0;
      case Geometry::PENTATOPE:   return 0;
      default:
         mfem_error ("ND2_4DFECollection: unknown geometry type.");
   }
   return 0; // Make some compilers happy
}

int * ND2_4DFECollection::DofOrderForOrientation(int GeomType, int Or)
const
{
   static int ind_pos[] = { 0, 1 };
   static int ind_neg[] = { -2, -1};

   if (Or > 0)
   {
      return ind_pos;
   }
   return ind_neg;
}

const FiniteElement *
DivSkew1_4DFECollection::FiniteElementForGeometry(int GeomType) const
{
   switch (GeomType)
   {
      case Geometry::PENTATOPE:   return &DivSkew0PentatopFE;
      default:
         mfem_error ("DivSkew1_4DFECollection: unknown geometry type 1.");
   }
   return &DivSkew0PentatopFE; // Make some compilers happy
}

int DivSkew1_4DFECollection::DofForGeometry(int GeomType) const
{
   switch (GeomType)
   {
      case Geometry::POINT:       return 0;
      case Geometry::SEGMENT:     return 0;
      case Geometry::TRIANGLE:    return 1;
      case Geometry::SQUARE:      return 0;
      case Geometry::TETRAHEDRON: return 0;
      case Geometry::CUBE:        return 0;
      case Geometry::PENTATOPE:   return 0;
      default:
         mfem_error ("DivSkew1_4DFECollection: unknown geometry type 2.");
   }
   return 0; // Make some compilers happy
}

int * DivSkew1_4DFECollection::DofOrderForOrientation(int GeomType, int Or)
const
{
   static int ind_pos[] = { 0 };
   static int ind_neg[] = { -1 };

   if (Or %2 == 0)
   {
      return ind_pos;
   }
   return ind_neg;
}

const FiniteElement *
RT0_3DFECollection::FiniteElementForGeometry(Geometry::Type GeomType) const
{
   switch (GeomType)
   {
      case Geometry::TRIANGLE:    return &TriangleFE;
      case Geometry::SQUARE:      return &QuadrilateralFE;
      case Geometry::CUBE:        return &HexahedronFE;
      case Geometry::TETRAHEDRON: return &TetrahedronFE;
      default:
         mfem_error ("RT0_3DFECollection: unknown geometry type.");
   }
   return &HexahedronFE; // Make some compilers happy
}

int RT0_3DFECollection::DofForGeometry(Geometry::Type GeomType) const
{
   switch (GeomType)
   {
      case Geometry::POINT:       return 0;
      case Geometry::SEGMENT:     return 0;
      case Geometry::TRIANGLE:    return 1;
      case Geometry::SQUARE:      return 1;
      case Geometry::TETRAHEDRON: return 0;
      case Geometry::CUBE:        return 0;
      default:
         mfem_error ("RT0_3DFECollection: unknown geometry type.");
   }
   return 0; // Make some compilers happy
}

const int *RT0_3DFECollection::DofOrderForOrientation(Geometry::Type GeomType,
                                                      int Or) const
{
   static int ind_pos[] = { 0 };
   static int ind_neg[] = { -1 };

   if ((GeomType == Geometry::TRIANGLE) || (GeomType == Geometry::SQUARE))
   {
      if (Or % 2 == 0)
      {
         return ind_pos;
      }
      return ind_neg;
   }
   return NULL;
}

const FiniteElement *
RT1_3DFECollection::FiniteElementForGeometry(Geometry::Type GeomType) const
{
   switch (GeomType)
   {
      case Geometry::TRIANGLE:    return &TriangleFE;
      case Geometry::SQUARE:      return &QuadrilateralFE;
      case Geometry::CUBE:        return &HexahedronFE;
      default:
         mfem_error ("RT1_3DFECollection: unknown geometry type.");
   }
   return &HexahedronFE; // Make some compilers happy
}

int RT1_3DFECollection::DofForGeometry(Geometry::Type GeomType) const
{
   switch (GeomType)
   {
      case Geometry::POINT:       return 0;
      case Geometry::SEGMENT:     return 0;
      case Geometry::TRIANGLE:    return 2;
      case Geometry::SQUARE:      return 4;
      case Geometry::CUBE:        return 12;
      default:
         mfem_error ("RT1_3DFECollection: unknown geometry type.");
   }
   return 0; // Make some compilers happy
}

const int *RT1_3DFECollection::DofOrderForOrientation(Geometry::Type GeomType,
                                                      int Or) const
{
   if (GeomType == Geometry::SQUARE)
   {
      static int sq_ind[8][4] =
      {
         {0, 1, 2, 3}, {-1, -3, -2, -4},
         {2, 0, 3, 1}, {-2, -1, -4, -3},
         {3, 2, 1, 0}, {-4, -2, -3, -1},
         {1, 3, 0, 2}, {-3, -4, -1, -2}
      };

      return sq_ind[Or];
   }
   else
   {
      return NULL;
   }
}

const FiniteElement *
RT0_4DFECollection::FiniteElementForGeometry(int GeomType) const
{
   switch (GeomType)
   {
      case Geometry::TETRAHEDRON: return &TetrahedronFE;
      case Geometry::PENTATOPE: return &PentatopeFE;
      default:
         mfem_error ("RT0_4DFECollection: unknown geometry type.");
   }
   return &PentatopeFE; // Make some compilers happy
}

int RT0_4DFECollection::DofForGeometry(int GeomType) const
{
   switch (GeomType)
   {
      case Geometry::POINT:       return 0;
      case Geometry::SEGMENT:     return 0;
      case Geometry::TRIANGLE:    return 0;
      case Geometry::SQUARE:      return 0;
      case Geometry::TETRAHEDRON: return 1;
      case Geometry::CUBE:        return 0;
      case Geometry::PENTATOPE:   return 0;
      default:
         mfem_error ("RT0_4DFECollection: unknown geometry type.");
   }
   return 0; // Make some compilers happy
}

int * RT0_4DFECollection::DofOrderForOrientation(int GeomType, int Or)
const
{
   static int ind_pos[] = { 0 };
   static int ind_neg[] = { -1 };

   if (GeomType == Geometry::TETRAHEDRON)
   {
      if (Or % 2 == 0) { return ind_pos; }
      return ind_neg;
   }
   return NULL;
}

H1_FECollection::H1_FECollection(const int p, const int dim, const int btype)
{
   MFEM_VERIFY(p >= 1, "H1_FECollection requires order >= 1.");
   MFEM_VERIFY(dim >= 0 && dim <= 4, "H1_FECollection requires 0 <= dim <= 4.");

   const int pm1 = p - 1, pm2 = pm1 - 1, pm3 = pm2 - 1, pm4 = pm3 - 1;

   int pt_type = BasisType::GetQuadrature1D(btype);
   b_type = BasisType::Check(btype);
   switch (btype)
   {
      case BasisType::GaussLobatto:
      {
         snprintf(h1_name, 32, "H1_%dD_P%d", dim, p);
         break;
      }
      case BasisType::Positive:
      {
         snprintf(h1_name, 32, "H1Pos_%dD_P%d", dim, p);
         break;
      }
      default:
      {
         MFEM_VERIFY(Quadrature1D::CheckClosed(pt_type) !=
                     Quadrature1D::Invalid,
                     "unsupported BasisType: " << BasisType::Name(btype));

         snprintf(h1_name, 32, "H1@%c_%dD_P%d",
                  (int)BasisType::GetChar(btype), dim, p);
      }
   }

   for (int g = 0; g < Geometry::NumGeom; g++)
   {
      H1_dof[g] = 0;
      H1_Elements[g] = NULL;
   }
   for (int i = 0; i < 2; i++)
   {
      SegDofOrd[i] = NULL;
   }
   for (int i = 0; i < 6; i++)
   {
      TriDofOrd[i] = NULL;
   }
   for (int i = 0; i < 8; i++)
   {
      QuadDofOrd[i] = NULL;
   }
   for (int i = 0; i < 24; i++)
   {
      TetDofOrd[i] = NULL;
   }

   H1_dof[Geometry::POINT] = 1;
   H1_Elements[Geometry::POINT] = new PointFiniteElement;

   if (dim >= 1)
   {
      H1_dof[Geometry::SEGMENT] = pm1;
      if (b_type == BasisType::Positive)
      {
         H1_Elements[Geometry::SEGMENT] = new H1Pos_SegmentElement(p);
      }
      else
      {
         H1_Elements[Geometry::SEGMENT] = new H1_SegmentElement(p, btype);
      }

      SegDofOrd[0] = new int[2*pm1];
      SegDofOrd[1] = SegDofOrd[0] + pm1;
      for (int i = 0; i < pm1; i++)
      {
         SegDofOrd[0][i] = i;
         SegDofOrd[1][i] = pm2 - i;
      }
   }

   if (dim >= 2)
   {
      H1_dof[Geometry::TRIANGLE] = (pm1*pm2)/2;
      H1_dof[Geometry::SQUARE] = pm1*pm1;
      if (b_type == BasisType::Positive)
      {
         H1_Elements[Geometry::TRIANGLE] = new H1Pos_TriangleElement(p);
         H1_Elements[Geometry::SQUARE] = new H1Pos_QuadrilateralElement(p);
      }
      else
      {
         H1_Elements[Geometry::TRIANGLE] = new H1_TriangleElement(p, btype);
         H1_Elements[Geometry::SQUARE] = new H1_QuadrilateralElement(p, btype);
      }

      const int &TriDof = H1_dof[Geometry::TRIANGLE];
      const int &QuadDof = H1_dof[Geometry::SQUARE];
      TriDofOrd[0] = new int[6*TriDof];
      for (int i = 1; i < 6; i++)
      {
         TriDofOrd[i] = TriDofOrd[i-1] + TriDof;
      }
      // see Mesh::GetTriOrientation in mesh/mesh.cpp
      for (int j = 0; j < pm2; j++)
      {
         for (int i = 0; i + j < pm2; i++)
         {
            int o = TriDof - ((pm1 - j)*(pm2 - j))/2 + i;
            int k = pm3 - j - i;
            TriDofOrd[0][o] = o;  // (0,1,2)
            TriDofOrd[1][o] = TriDof - ((pm1-j)*(pm2-j))/2 + k;  // (1,0,2)
            TriDofOrd[2][o] = TriDof - ((pm1-i)*(pm2-i))/2 + k;  // (2,0,1)
            TriDofOrd[3][o] = TriDof - ((pm1-k)*(pm2-k))/2 + i;  // (2,1,0)
            TriDofOrd[4][o] = TriDof - ((pm1-k)*(pm2-k))/2 + j;  // (1,2,0)
            TriDofOrd[5][o] = TriDof - ((pm1-i)*(pm2-i))/2 + j;  // (0,2,1)
         }
      }

      QuadDofOrd[0] = new int[8*QuadDof];
      for (int i = 1; i < 8; i++)
      {
         QuadDofOrd[i] = QuadDofOrd[i-1] + QuadDof;
      }
      // see Mesh::GetQuadOrientation in mesh/mesh.cpp
      for (int j = 0; j < pm1; j++)
      {
         for (int i = 0; i < pm1; i++)
         {
            int o = i + j*pm1;
            QuadDofOrd[0][o] = i + j*pm1;  // (0,1,2,3)
            QuadDofOrd[1][o] = j + i*pm1;  // (0,3,2,1)
            QuadDofOrd[2][o] = j + (pm2 - i)*pm1;  // (1,2,3,0)
            QuadDofOrd[3][o] = (pm2 - i) + j*pm1;  // (1,0,3,2)
            QuadDofOrd[4][o] = (pm2 - i) + (pm2 - j)*pm1;  // (2,3,0,1)
            QuadDofOrd[5][o] = (pm2 - j) + (pm2 - i)*pm1;  // (2,1,0,3)
            QuadDofOrd[6][o] = (pm2 - j) + i*pm1;  // (3,0,1,2)
            QuadDofOrd[7][o] = i + (pm2 - j)*pm1;  // (3,2,1,0)
         }
      }

      if (dim >= 3)
      {
         H1_dof[Geometry::TETRAHEDRON] = (TriDof*pm3)/3;
         H1_dof[Geometry::CUBE] = QuadDof*pm1;
         H1_dof[Geometry::PRISM] = TriDof*pm1;
         if (b_type == BasisType::Positive)
         {
            H1_Elements[Geometry::TETRAHEDRON] = new H1Pos_TetrahedronElement(p);
            H1_Elements[Geometry::CUBE] = new H1Pos_HexahedronElement(p);
            H1_Elements[Geometry::PRISM] = new H1Pos_WedgeElement(p);
         }
         else
         {
            H1_Elements[Geometry::TETRAHEDRON] =
               new H1_TetrahedronElement(p, btype);
            H1_Elements[Geometry::CUBE] = new H1_HexahedronElement(p, btype);
            H1_Elements[Geometry::PRISM] = new H1_WedgeElement(p, btype);
         }
         
         if (dim >= 4)
         {
            H1_dof[Geometry::PENTATOPE] = (TriDof*pm3*pm4)/12;
            H1_dof[Geometry::TESSERACT] = QuadDof*pm1*pm1;
            if (b_type == BasisType::Positive)
            {
               mfem_error("H1_FECollection: BasisType::Positive not implemented");
            }
            else
            {
               H1_Elements[Geometry::PENTATOPE] = new H1_PentatopeElement(p, pt_type);
            }
            const int &TetDof = H1_dof[Geometry::TETRAHEDRON];
            const int TriDof2 = pm2*pm3/2;
            TetDofOrd[0] = new int[24*TetDof];
            for (int i = 1; i < 24; i++)
            {
               TetDofOrd[i] = TetDofOrd[i-1] + TetDof;
            }
            for(int k=0;k<pm3;k++)
            {
               for(int j=0;j+k<pm3;j++)
               {
                  for(int i=0;i+j+k<pm3;i++)
                  {
                     int o = TetDof + TriDof2 - ((pm1-k)*(pm2-k)*(pm3-k))/6 - (pm2-j)*(pm3-j)/2 - k*j + i;
                     int l = pm4-k-j-i;
                     TetDofOrd[0][o] = o;
                     TetDofOrd[1][o] = TetDof + TriDof2 - ((pm1-k)*(pm2-k)*(pm3-k))/6 - (pm2-j)*(pm3-j)/2 - k*j + l;
                     TetDofOrd[2][o] = TetDof + TriDof2 - ((pm1-k)*(pm2-k)*(pm3-k))/6 - (pm2-i)*(pm3-i)/2 - k*i + l;
                     TetDofOrd[3][o] = TetDof + TriDof2 - ((pm1-k)*(pm2-k)*(pm3-k))/6 - (pm2-l)*(pm3-l)/2 - k*l + i;
                     TetDofOrd[4][o] = TetDof + TriDof2 - ((pm1-k)*(pm2-k)*(pm3-k))/6 - (pm2-l)*(pm3-l)/2 - k*l + j;
                     TetDofOrd[5][o] = TetDof + TriDof2 - ((pm1-k)*(pm2-k)*(pm3-k))/6 - (pm2-i)*(pm3-i)/2 - k*i + j;
                     TetDofOrd[6][o] = TetDof + TriDof2 - ((pm1-j)*(pm2-j)*(pm3-j))/6 - (pm2-i)*(pm3-i)/2 - j*i + k;
                     TetDofOrd[7][o] = TetDof + TriDof2 - ((pm1-j)*(pm2-j)*(pm3-j))/6 - (pm2-l)*(pm3-l)/2 - j*l + k;
                     TetDofOrd[8][o] = TetDof + TriDof2 - ((pm1-i)*(pm2-i)*(pm3-i))/6 - (pm2-l)*(pm3-l)/2 - i*l + k;
                     TetDofOrd[9][o] = TetDof + TriDof2 - ((pm1-l)*(pm2-l)*(pm3-l))/6 - (pm2-i)*(pm3-i)/2 - l*i + k;
                     TetDofOrd[10][o] = TetDof + TriDof2 - ((pm1-l)*(pm2-l)*(pm3-l))/6 - (pm2-j)*(pm3-j)/2 - l*j + k;
                     TetDofOrd[11][o] = TetDof + TriDof2 - ((pm1-i)*(pm2-i)*(pm3-i))/6 - (pm2-j)*(pm3-j)/2 - i*j + k;
                     TetDofOrd[12][o] = TetDof + TriDof2 - ((pm1-i)*(pm2-i)*(pm3-i))/6 - (pm2-k)*(pm3-k)/2 - i*k + j;
                     TetDofOrd[13][o] = TetDof + TriDof2 - ((pm1-l)*(pm2-l)*(pm3-l))/6 - (pm2-k)*(pm3-k)/2 - l*k + j;
                     TetDofOrd[14][o] = TetDof + TriDof2 - ((pm1-l)*(pm2-l)*(pm3-l))/6 - (pm2-k)*(pm3-k)/2 - l*k + i;
                     TetDofOrd[15][o] = TetDof + TriDof2 - ((pm1-i)*(pm2-i)*(pm3-i))/6 - (pm2-k)*(pm3-k)/2 - i*k + l;
                     TetDofOrd[16][o] = TetDof + TriDof2 - ((pm1-j)*(pm2-j)*(pm3-j))/6 - (pm2-k)*(pm3-k)/2 - j*k + l;
                     TetDofOrd[17][o] = TetDof + TriDof2 - ((pm1-j)*(pm2-j)*(pm3-j))/6 - (pm2-k)*(pm3-k)/2 - j*k + i;
                     TetDofOrd[18][o] = TetDof + TriDof2 - ((pm1-j)*(pm2-j)*(pm3-j))/6 - (pm2-l)*(pm3-l)/2 - j*l + i;
                     TetDofOrd[19][o] = TetDof + TriDof2 - ((pm1-j)*(pm2-j)*(pm3-j))/6 - (pm2-i)*(pm3-i)/2 - j*i + l;
                     TetDofOrd[20][o] = TetDof + TriDof2 - ((pm1-i)*(pm2-i)*(pm3-i))/6 - (pm2-j)*(pm3-j)/2 - i*j + l;
                     TetDofOrd[21][o] = TetDof + TriDof2 - ((pm1-l)*(pm2-l)*(pm3-l))/6 - (pm2-j)*(pm3-j)/2 - l*j + i;
                     TetDofOrd[22][o] = TetDof + TriDof2 - ((pm1-l)*(pm2-l)*(pm3-l))/6 - (pm2-i)*(pm3-i)/2 - l*i + j;
                     TetDofOrd[23][o] = TetDof + TriDof2 - ((pm1-i)*(pm2-i)*(pm3-i))/6 - (pm2-l)*(pm3-l)/2 - i*l + j;
                  }
               }
            }
         }
      }
   }
}

const int *H1_FECollection::DofOrderForOrientation(Geometry::Type GeomType,
                                                   int Or) const
{
   if (GeomType == Geometry::SEGMENT)
   {
      return (Or > 0) ? SegDofOrd[0] : SegDofOrd[1];
   }
   else if (GeomType == Geometry::TRIANGLE)
   {
      return TriDofOrd[Or%6];
   }
   else if (GeomType == Geometry::SQUARE)
   {
      return QuadDofOrd[Or%8];
   }
   else if (GeomType == Geometry::TETRAHEDRON)
   {
      return TetDofOrd[Or%24];
   }
   return NULL;
}

FiniteElementCollection *H1_FECollection::GetTraceCollection() const
{
   int p = H1_dof[Geometry::SEGMENT] + 1;
   int dim = -1;
   if (!strncmp(h1_name, "H1_", 3))
   {
      dim = atoi(h1_name + 3);
   }
   else if (!strncmp(h1_name, "H1Pos_", 6))
   {
      dim = atoi(h1_name + 6);
   }
   else if (!strncmp(h1_name, "H1@", 3))
   {
      dim = atoi(h1_name + 5);
   }
   return (dim < 0) ? NULL : new H1_Trace_FECollection(p, dim, b_type);
}

const int *H1_FECollection::GetDofMap(Geometry::Type GeomType) const
{
   const int *dof_map = NULL;
   const FiniteElement *fe = H1_Elements[GeomType];
   switch (GeomType)
   {
      case Geometry::SEGMENT:
      case Geometry::SQUARE:
      case Geometry::CUBE:
         dof_map = dynamic_cast<const TensorBasisElement *>(fe)
                   ->GetDofMap().GetData();
         break;
      default:
         MFEM_ABORT("Geometry type " << Geometry::Name[GeomType] << " is not "
                    "implemented");
         // The "Cartesian" ordering for other geometries is defined by the
         // class GeometryRefiner.
   }
   return dof_map;
}

H1_FECollection::~H1_FECollection()
{
   delete [] SegDofOrd[0];
   delete [] TriDofOrd[0];
   delete [] QuadDofOrd[0];
   for (int g = 0; g < Geometry::NumGeom; g++)
   {
      delete H1_Elements[g];
   }
}


H1_Trace_FECollection::H1_Trace_FECollection(const int p, const int dim,
                                             const int btype)
   : H1_FECollection(p, dim-1, btype)
{
   if (btype == BasisType::GaussLobatto)
   {
      snprintf(h1_name, 32, "H1_Trace_%dD_P%d", dim, p);
   }
   else if (btype == BasisType::Positive)
   {
      snprintf(h1_name, 32, "H1Pos_Trace_%dD_P%d", dim, p);
   }
   else // base class checks that type is closed
   {
      snprintf(h1_name, 32, "H1_Trace@%c_%dD_P%d",
               (int)BasisType::GetChar(btype), dim, p);
   }
}


L2_FECollection::L2_FECollection(const int p, const int dim, const int btype,
                                 const int map_type)
{
   MFEM_VERIFY(p >= 0, "L2_FECollection requires order >= 0.");

   b_type = BasisType::Check(btype);
   const char *prefix = NULL;
   switch (map_type)
   {
      case FiniteElement::VALUE:    prefix = "L2";    break;
      case FiniteElement::INTEGRAL: prefix = "L2Int"; break;
      default:
         MFEM_ABORT("invalid map_type: " << map_type);
   }
   switch (btype)
   {
      case BasisType::GaussLegendre:
         snprintf(d_name, 32, "%s_%dD_P%d", prefix, dim, p);
         break;
      default:
         snprintf(d_name, 32, "%s_T%d_%dD_P%d", prefix, btype, dim, p);
   }

   for (int g = 0; g < Geometry::NumGeom; g++)
   {
      L2_Elements[g] = NULL;
      Tr_Elements[g] = NULL;
   }
   for (int i = 0; i < 2; i++)
   {
      SegDofOrd[i] = NULL;
   }
   for (int i = 0; i < 6; i++)
   {
      TriDofOrd[i] = NULL;
   }
   OtherDofOrd = NULL;

   if (dim == 0)
   {
      L2_Elements[Geometry::POINT] = new PointFiniteElement;
   }
   else if (dim == 1)
   {
      if (b_type == BasisType::Positive)
      {
         L2_Elements[Geometry::SEGMENT] = new L2Pos_SegmentElement(p);
      }
      else
      {
         L2_Elements[Geometry::SEGMENT] = new L2_SegmentElement(p, btype);
      }
      L2_Elements[Geometry::SEGMENT]->SetMapType(map_type);

      Tr_Elements[Geometry::POINT] = new PointFiniteElement;
      // No need to set the map_type for Tr_Elements.

      const int pp1 = p + 1;
      SegDofOrd[0] = new int[2*pp1];
      SegDofOrd[1] = SegDofOrd[0] + pp1;
      for (int i = 0; i <= p; i++)
      {
         SegDofOrd[0][i] = i;
         SegDofOrd[1][i] = p - i;
      }
   }
   else if (dim == 2)
   {
      if (b_type == BasisType::Positive)
      {
         L2_Elements[Geometry::TRIANGLE] = new L2Pos_TriangleElement(p);
         L2_Elements[Geometry::SQUARE] = new L2Pos_QuadrilateralElement(p);
      }
      else
      {
         L2_Elements[Geometry::TRIANGLE] = new L2_TriangleElement(p, btype);
         L2_Elements[Geometry::SQUARE] = new L2_QuadrilateralElement(p, btype);
      }
      L2_Elements[Geometry::TRIANGLE]->SetMapType(map_type);
      L2_Elements[Geometry::SQUARE]->SetMapType(map_type);
      // All trace elements use the default Gauss-Legendre points
      Tr_Elements[Geometry::SEGMENT] = new L2_SegmentElement(p);

      const int TriDof = L2_Elements[Geometry::TRIANGLE]->GetDof();
      TriDofOrd[0] = new int[6*TriDof];
      for (int i = 1; i < 6; i++)
      {
         TriDofOrd[i] = TriDofOrd[i-1] + TriDof;
      }
      const int pp1 = p + 1, pp2 = pp1 + 1;
      for (int j = 0; j <= p; j++)
      {
         for (int i = 0; i + j <= p; i++)
         {
            int o = TriDof - ((pp2 - j)*(pp1 - j))/2 + i;
            int k = p - j - i;
            TriDofOrd[0][o] = o;  // (0,1,2)
            TriDofOrd[1][o] = TriDof - ((pp2-j)*(pp1-j))/2 + k;  // (1,0,2)
            TriDofOrd[2][o] = TriDof - ((pp2-i)*(pp1-i))/2 + k;  // (2,0,1)
            TriDofOrd[3][o] = TriDof - ((pp2-k)*(pp1-k))/2 + i;  // (2,1,0)
            TriDofOrd[4][o] = TriDof - ((pp2-k)*(pp1-k))/2 + j;  // (1,2,0)
            TriDofOrd[5][o] = TriDof - ((pp2-i)*(pp1-i))/2 + j;  // (0,2,1)
         }
      }
      const int QuadDof = L2_Elements[Geometry::SQUARE]->GetDof();
      OtherDofOrd = new int[QuadDof];
      for (int j = 0; j < QuadDof; j++)
      {
         OtherDofOrd[j] = j; // for Or == 0
      }
   }
   else if (dim == 3)
   {
      if (b_type == BasisType::Positive)
      {
         L2_Elements[Geometry::TETRAHEDRON] = new L2Pos_TetrahedronElement(p);
         L2_Elements[Geometry::CUBE] = new L2Pos_HexahedronElement(p);
         L2_Elements[Geometry::PRISM] = new L2Pos_WedgeElement(p);
      }
      else
      {
         L2_Elements[Geometry::TETRAHEDRON] =
            new L2_TetrahedronElement(p, btype);
         L2_Elements[Geometry::CUBE] = new L2_HexahedronElement(p, btype);
         L2_Elements[Geometry::PRISM] = new L2_WedgeElement(p, btype);
      }
      L2_Elements[Geometry::TETRAHEDRON]->SetMapType(map_type);
      L2_Elements[Geometry::CUBE]->SetMapType(map_type);
      L2_Elements[Geometry::PRISM]->SetMapType(map_type);
      // All trace element use the default Gauss-Legendre nodal points
      Tr_Elements[Geometry::TRIANGLE] = new L2_TriangleElement(p);
      Tr_Elements[Geometry::SQUARE] = new L2_QuadrilateralElement(p);

      const int TetDof = L2_Elements[Geometry::TETRAHEDRON]->GetDof();
      const int HexDof = L2_Elements[Geometry::CUBE]->GetDof();
      const int PriDof = L2_Elements[Geometry::PRISM]->GetDof();
      const int MaxDof = std::max(TetDof, std::max(PriDof, HexDof));
      OtherDofOrd = new int[MaxDof];
      for (int j = 0; j < MaxDof; j++)
      {
         OtherDofOrd[j] = j; // for Or == 0
      }
   }
   else if (dim == 4)
   {
      if (b_type == BasisType::Positive)
      {
         mfem::err << "L2_FECollection::L2_FECollection : BasisType::Positive not implemented" << endl;
         mfem_error();
      }
      else
      {
         L2_Elements[Geometry::PENTATOPE] =
            new L2_PentatopeElement(p, btype);
         L2_Elements[Geometry::TESSERACT] = new L2_HexahedronElement(p, btype);
      }
      L2_Elements[Geometry::PENTATOPE]->SetMapType(map_type);
      L2_Elements[Geometry::TESSERACT]->SetMapType(map_type);
      // All trace element use the default Gauss-Legendre nodal points
      Tr_Elements[Geometry::TETRAHEDRON] = new L2_TetrahedronElement(p);
      Tr_Elements[Geometry::CUBE] = new L2_HexahedronElement(p);

      const int PentDof = L2_Elements[Geometry::PENTATOPE]->GetDof();
      const int TessDof = L2_Elements[Geometry::TESSERACT]->GetDof();
      const int MaxDof = std::max(PentDof, TessDof);
      OtherDofOrd = new int[MaxDof];
      for (int j = 0; j < MaxDof; j++)
      {
         OtherDofOrd[j] = j; // for Or == 0
      }
   }
   else
   {
      mfem::err << "L2_FECollection::L2_FECollection : dim = "
                << dim << endl;
      mfem_error();
   }
}

const int *L2_FECollection::DofOrderForOrientation(Geometry::Type GeomType,
                                                   int Or) const
{
   switch (GeomType)
   {
      case Geometry::SEGMENT:
         return (Or > 0) ? SegDofOrd[0] : SegDofOrd[1];

      case Geometry::TRIANGLE:
         return TriDofOrd[Or%6];

      default:
         return (Or == 0) ? OtherDofOrd : NULL;
   }
}

L2_FECollection::~L2_FECollection()
{
   delete [] OtherDofOrd;
   delete [] SegDofOrd[0];
   delete [] TriDofOrd[0];
   for (int i = 0; i < Geometry::NumGeom; i++)
   {
      delete L2_Elements[i];
      delete Tr_Elements[i];
   }
}


RT_FECollection::RT_FECollection(const int p, const int dim,
                                 const int cb_type, const int ob_type)
   : ob_type(ob_type)
{
   MFEM_VERIFY(p >= 0, "RT_FECollection requires order >= 0.");

   int cp_type = BasisType::GetQuadrature1D(cb_type);
   int op_type = BasisType::GetQuadrature1D(ob_type);

   if (Quadrature1D::CheckClosed(cp_type) == Quadrature1D::Invalid)
   {
      const char *cb_name = BasisType::Name(cb_type); // this may abort
      MFEM_ABORT("unknown closed BasisType: " << cb_name);
   }
   if (Quadrature1D::CheckOpen(op_type) == Quadrature1D::Invalid)
   {
      const char *ob_name = BasisType::Name(ob_type); // this may abort
      MFEM_ABORT("unknown open BasisType: " << ob_name);
   }

   InitFaces(p, dim, FiniteElement::INTEGRAL, true);

   if (cb_type == BasisType::GaussLobatto &&
       ob_type == BasisType::GaussLegendre)
   {
      snprintf(rt_name, 32, "RT_%dD_P%d", dim, p);
   }
   else
   {
      snprintf(rt_name, 32, "RT@%c%c_%dD_P%d", (int)BasisType::GetChar(cb_type),
               (int)BasisType::GetChar(ob_type), dim, p);
   }

   const int pp1 = p + 1;
   if (dim == 2)
   {
      // TODO: cb_type, ob_type for triangles
      RT_Elements[Geometry::TRIANGLE] = new RT_TriangleElement(p);
      RT_dof[Geometry::TRIANGLE] = p*pp1;

      RT_Elements[Geometry::SQUARE] = new RT_QuadrilateralElement(p, cb_type,
                                                                  ob_type);
      // two vector components * n_unk_face *
      RT_dof[Geometry::SQUARE] = 2*p*pp1;
   }
   else if (dim == 3)
   {
      // TODO: cb_type, ob_type for tets
      RT_Elements[Geometry::TETRAHEDRON] = new RT_TetrahedronElement(p);
      RT_dof[Geometry::TETRAHEDRON] = p*pp1*(p + 2)/2;

      RT_Elements[Geometry::CUBE] = new RT_HexahedronElement(p, cb_type, ob_type);
      RT_dof[Geometry::CUBE] = 3*p*pp1*pp1;
   }
   else
   {
      MFEM_ABORT("invalid dim = " << dim);
   }
}

// This is a special protected constructor only used by RT_Trace_FECollection
// and DG_Interface_FECollection
RT_FECollection::RT_FECollection(const int p, const int dim, const int map_type,
                                 const bool signs, const int ob_type)
   : ob_type(ob_type)
{
   if (Quadrature1D::CheckOpen(BasisType::GetQuadrature1D(ob_type)) ==
       Quadrature1D::Invalid)
   {
      const char *ob_name = BasisType::Name(ob_type); // this may abort
      MFEM_ABORT("Invalid open basis type: " << ob_name);
   }
   InitFaces(p, dim, map_type, signs);
}

void RT_FECollection::InitFaces(const int p, const int dim, const int map_type,
                                const bool signs)
{
   int op_type = BasisType::GetQuadrature1D(ob_type);

   MFEM_VERIFY(Quadrature1D::CheckOpen(op_type) != Quadrature1D::Invalid,
               "invalid open point type");

   const int pp1 = p + 1, pp2 = p + 2;

   for (int g = 0; g < Geometry::NumGeom; g++)
   {
      RT_Elements[g] = NULL;
      RT_dof[g] = 0;
   }
   // Degree of Freedom orderings
   for (int i = 0; i < 2; i++)
   {
      SegDofOrd[i] = NULL;
   }
   for (int i = 0; i < 6; i++)
   {
      TriDofOrd[i] = NULL;
   }
   for (int i = 0; i < 8; i++)
   {
      QuadDofOrd[i] = NULL;
   }

   if (dim == 2)
   {
      L2_SegmentElement *l2_seg = new L2_SegmentElement(p, ob_type);
      l2_seg->SetMapType(map_type);
      RT_Elements[Geometry::SEGMENT] = l2_seg;
      RT_dof[Geometry::SEGMENT] = pp1;

      SegDofOrd[0] = new int[2*pp1];
      SegDofOrd[1] = SegDofOrd[0] + pp1;
      for (int i = 0; i <= p; i++)
      {
         SegDofOrd[0][i] = i;
         SegDofOrd[1][i] = signs ? (-1 - (p - i)) : (p - i);
      }
   }
   else if (dim == 3)
   {
      L2_TriangleElement *l2_tri = new L2_TriangleElement(p, ob_type);
      l2_tri->SetMapType(map_type);
      RT_Elements[Geometry::TRIANGLE] = l2_tri;
      RT_dof[Geometry::TRIANGLE] = pp1*pp2/2;

      L2_QuadrilateralElement *l2_quad = new L2_QuadrilateralElement(p, ob_type);
      l2_quad->SetMapType(map_type);
      RT_Elements[Geometry::SQUARE] = l2_quad;
      RT_dof[Geometry::SQUARE] = pp1*pp1;

      int TriDof = RT_dof[Geometry::TRIANGLE];
      TriDofOrd[0] = new int[6*TriDof];
      for (int i = 1; i < 6; i++)
      {
         TriDofOrd[i] = TriDofOrd[i-1] + TriDof;
      }
      // see Mesh::GetTriOrientation in mesh/mesh.cpp,
      // the constructor of H1_FECollection
      for (int j = 0; j <= p; j++)
      {
         for (int i = 0; i + j <= p; i++)
         {
            int o = TriDof - ((pp2 - j)*(pp1 - j))/2 + i;
            int k = p - j - i;
            TriDofOrd[0][o] = o;  // (0,1,2)
            TriDofOrd[1][o] = -1-(TriDof-((pp2-j)*(pp1-j))/2+k);  // (1,0,2)
            TriDofOrd[2][o] =     TriDof-((pp2-i)*(pp1-i))/2+k;   // (2,0,1)
            TriDofOrd[3][o] = -1-(TriDof-((pp2-k)*(pp1-k))/2+i);  // (2,1,0)
            TriDofOrd[4][o] =     TriDof-((pp2-k)*(pp1-k))/2+j;   // (1,2,0)
            TriDofOrd[5][o] = -1-(TriDof-((pp2-i)*(pp1-i))/2+j);  // (0,2,1)
            if (!signs)
            {
               for (int k = 1; k < 6; k += 2)
               {
                  TriDofOrd[k][o] = -1 - TriDofOrd[k][o];
               }
            }
         }
      }

      int QuadDof = RT_dof[Geometry::SQUARE];
      QuadDofOrd[0] = new int[8*QuadDof];
      for (int i = 1; i < 8; i++)
      {
         QuadDofOrd[i] = QuadDofOrd[i-1] + QuadDof;
      }
      // see Mesh::GetQuadOrientation in mesh/mesh.cpp
      for (int j = 0; j <= p; j++)
      {
         for (int i = 0; i <= p; i++)
         {
            int o = i + j*pp1;
            QuadDofOrd[0][o] = i + j*pp1;                    // (0,1,2,3)
            QuadDofOrd[1][o] = -1 - (j + i*pp1);             // (0,3,2,1)
            QuadDofOrd[2][o] = j + (p - i)*pp1;              // (1,2,3,0)
            QuadDofOrd[3][o] = -1 - ((p - i) + j*pp1);       // (1,0,3,2)
            QuadDofOrd[4][o] = (p - i) + (p - j)*pp1;        // (2,3,0,1)
            QuadDofOrd[5][o] = -1 - ((p - j) + (p - i)*pp1); // (2,1,0,3)
            QuadDofOrd[6][o] = (p - j) + i*pp1;              // (3,0,1,2)
            QuadDofOrd[7][o] = -1 - (i + (p - j)*pp1);       // (3,2,1,0)
            if (!signs)
            {
               for (int k = 1; k < 8; k += 2)
               {
                  QuadDofOrd[k][o] = -1 - QuadDofOrd[k][o];
               }
            }
         }
      }
   }
}

const int *RT_FECollection::DofOrderForOrientation(Geometry::Type GeomType,
                                                   int Or) const
{
   if (GeomType == Geometry::SEGMENT)
   {
      return (Or > 0) ? SegDofOrd[0] : SegDofOrd[1];
   }
   else if (GeomType == Geometry::TRIANGLE)
   {
      return TriDofOrd[Or%6];
   }
   else if (GeomType == Geometry::SQUARE)
   {
      return QuadDofOrd[Or%8];
   }
   return NULL;
}

FiniteElementCollection *RT_FECollection::GetTraceCollection() const
{
   int dim, p;
   if (!strncmp(rt_name, "RT_", 3))
   {
      dim = atoi(rt_name + 3);
      p = atoi(rt_name + 7);
   }
   else // rt_name = RT@.._.D_P*
   {
      dim = atoi(rt_name + 6);
      p = atoi(rt_name + 10);
   }
   return new RT_Trace_FECollection(p, dim, FiniteElement::INTEGRAL, ob_type);
}

RT_FECollection::~RT_FECollection()
{
   delete [] SegDofOrd[0];
   delete [] TriDofOrd[0];
   delete [] QuadDofOrd[0];
   for (int g = 0; g < Geometry::NumGeom; g++)
   {
      delete RT_Elements[g];
   }
}


RT_Trace_FECollection::RT_Trace_FECollection(const int p, const int dim,
                                             const int map_type,
                                             const int ob_type)
   : RT_FECollection(p, dim, map_type, true, ob_type)
{
   const char *prefix =
      (map_type == FiniteElement::INTEGRAL) ? "RT_Trace" : "RT_ValTrace";
   char ob_str[3] = { '\0', '\0', '\0' };

   if (ob_type != BasisType::GaussLegendre)
   {
      ob_str[0] = '@';
      ob_str[1] = BasisType::GetChar(ob_type);
   }
   snprintf(rt_name, 32, "%s%s_%dD_P%d", prefix, ob_str, dim, p);

   MFEM_VERIFY(dim == 2 || dim == 3, "Wrong dimension, dim = " << dim);
}


DG_Interface_FECollection::DG_Interface_FECollection(const int p, const int dim,
                                                     const int map_type,
                                                     const int ob_type)
   : RT_FECollection(p, dim, map_type, false, ob_type)
{
   MFEM_VERIFY(dim == 2 || dim == 3, "Wrong dimension, dim = " << dim);

   const char *prefix =
      (map_type == FiniteElement::VALUE) ? "DG_Iface" : "DG_IntIface";
   if (ob_type == BasisType::GaussLegendre)
   {
      snprintf(rt_name, 32, "%s_%dD_P%d", prefix, dim, p);
   }
   else
   {
      snprintf(rt_name, 32, "%s@%c_%dD_P%d", prefix,
               (int)BasisType::GetChar(ob_type), dim, p);
   }
}

ND_FECollection::ND_FECollection(const int p, const int dim,
                                 const int cb_type, const int ob_type)
{
   MFEM_VERIFY(p >= 1, "ND_FECollection requires order >= 1.");
   MFEM_VERIFY(dim >= 1 && dim <= 3, "ND_FECollection requires 1 <= dim <= 3.");

   const int pm1 = p - 1, pm2 = p - 2;

   if (cb_type == BasisType::GaussLobatto &&
       ob_type == BasisType::GaussLegendre)
   {
      snprintf(nd_name, 32, "ND_%dD_P%d", dim, p);
   }
   else
   {
      snprintf(nd_name, 32, "ND@%c%c_%dD_P%d", (int)BasisType::GetChar(cb_type),
               (int)BasisType::GetChar(ob_type), dim, p);
   }

   for (int g = 0; g < Geometry::NumGeom; g++)
   {
      ND_Elements[g] = NULL;
      ND_dof[g] = 0;
   }
   for (int i = 0; i < 2; i++)
   {
      SegDofOrd[i] = NULL;
   }
   for (int i = 0; i < 6; i++)
   {
      TriDofOrd[i] = NULL;
   }
   for (int i = 0; i < 8; i++)
   {
      QuadDofOrd[i] = NULL;
   }

   int op_type = BasisType::GetQuadrature1D(ob_type);
   int cp_type = BasisType::GetQuadrature1D(cb_type);

   // Error checking
   if (Quadrature1D::CheckOpen(op_type) == Quadrature1D::Invalid)
   {
      const char *ob_name = BasisType::Name(ob_type);
      MFEM_ABORT("Invalid open basis point type: " << ob_name);
   }
   if (Quadrature1D::CheckClosed(cp_type) == Quadrature1D::Invalid)
   {
      const char *cb_name = BasisType::Name(cb_type);
      MFEM_ABORT("Invalid closed basis point type: " << cb_name);
   }

   if (dim >= 1)
   {
      ND_Elements[Geometry::SEGMENT] = new ND_SegmentElement(p, ob_type);
      ND_dof[Geometry::SEGMENT] = p;

      SegDofOrd[0] = new int[2*p];
      SegDofOrd[1] = SegDofOrd[0] + p;
      for (int i = 0; i < p; i++)
      {
         SegDofOrd[0][i] = i;
         SegDofOrd[1][i] = -1 - (pm1 - i);
      }
   }

   if (dim >= 2)
   {
      ND_Elements[Geometry::SQUARE] = new ND_QuadrilateralElement(p, cb_type,
                                                                  ob_type);
      ND_dof[Geometry::SQUARE] = 2*p*pm1;

      // TODO: cb_type and ob_type for triangles
      ND_Elements[Geometry::TRIANGLE] = new ND_TriangleElement(p);
      ND_dof[Geometry::TRIANGLE] = p*pm1;

      int QuadDof = ND_dof[Geometry::SQUARE];
      QuadDofOrd[0] = new int[8*QuadDof];
      for (int i = 1; i < 8; i++)
      {
         QuadDofOrd[i] = QuadDofOrd[i-1] + QuadDof;
      }
      // see Mesh::GetQuadOrientation in mesh/mesh.cpp
      for (int j = 0; j < pm1; j++)
      {
         for (int i = 0; i < p; i++)
         {
            int d1 = i + j*p;            // x-component
            int d2 = p*pm1 + j + i*pm1;  // y-component
            // (0,1,2,3)
            QuadDofOrd[0][d1] = d1;
            QuadDofOrd[0][d2] = d2;
            // (0,3,2,1)
            QuadDofOrd[1][d1] = d2;
            QuadDofOrd[1][d2] = d1;
            // (1,2,3,0)
            // QuadDofOrd[2][d1] = p*pm1 + (pm2 - j) + i*pm1;
            // QuadDofOrd[2][d2] = -1 - ((pm1 - i) + j*p);
            QuadDofOrd[2][d1] = -1 - (p*pm1 + j + (pm1 - i)*pm1);
            QuadDofOrd[2][d2] = i + (pm2 - j)*p;
            // (1,0,3,2)
            QuadDofOrd[3][d1] = -1 - ((pm1 - i) + j*p);
            QuadDofOrd[3][d2] = p*pm1 + (pm2 - j) + i*pm1;
            // (2,3,0,1)
            QuadDofOrd[4][d1] = -1 - ((pm1 - i) + (pm2 - j)*p);
            QuadDofOrd[4][d2] = -1 - (p*pm1 + (pm2 - j) + (pm1 - i)*pm1);
            // (2,1,0,3)
            QuadDofOrd[5][d1] = -1 - (p*pm1 + (pm2 - j) + (pm1 - i)*pm1);
            QuadDofOrd[5][d2] = -1 - ((pm1 - i) + (pm2 - j)*p);
            // (3,0,1,2)
            // QuadDofOrd[6][d1] = -1 - (p*pm1 + j + (pm1 - i)*pm1);
            // QuadDofOrd[6][d2] = i + (pm2 - j)*p;
            QuadDofOrd[6][d1] = p*pm1 + (pm2 - j) + i*pm1;
            QuadDofOrd[6][d2] = -1 - ((pm1 - i) + j*p);
            // (3,2,1,0)
            QuadDofOrd[7][d1] = i + (pm2 - j)*p;
            QuadDofOrd[7][d2] = -1 - (p*pm1 + j + (pm1 - i)*pm1);
         }
      }

      int TriDof = ND_dof[Geometry::TRIANGLE];
      TriDofOrd[0] = new int[6*TriDof];
      for (int i = 1; i < 6; i++)
      {
         TriDofOrd[i] = TriDofOrd[i-1] + TriDof;
      }
      // see Mesh::GetTriOrientation in mesh/mesh.cpp,
      // the constructor of H1_FECollection
      for (int j = 0; j <= pm2; j++)
      {
         for (int i = 0; i + j <= pm2; i++)
         {
            int k1 = p*pm1 - (p - j)*(pm1 - j) + 2*i;
            int k2 = p*pm1 - (p - i)*(pm1 - i) + 2*j;
            // (0,1,2)
            TriDofOrd[0][k1  ] = k1;
            TriDofOrd[0][k1+1] = k1 + 1;
            // (0,2,1)
            TriDofOrd[5][k1  ] = k2 + 1;
            TriDofOrd[5][k1+1] = k2;

            // The other orientations can not be supported with the current
            // interface. The method Mesh::ReorientTetMesh will ensure that
            // only orientations 0 and 5 are generated.
         }
      }
   }

   if (dim >= 3)
   {
      ND_Elements[Geometry::CUBE] = new ND_HexahedronElement(p, cb_type, ob_type);
      ND_dof[Geometry::CUBE] = 3*p*pm1*pm1;

      // TODO: cb_type and ob_type for tets
      ND_Elements[Geometry::TETRAHEDRON] = new ND_TetrahedronElement(p);
      ND_dof[Geometry::TETRAHEDRON] = p*pm1*pm2/2;
   }
}

const int *ND_FECollection::DofOrderForOrientation(Geometry::Type GeomType,
                                                   int Or) const
{
   if (GeomType == Geometry::SEGMENT)
   {
      return (Or > 0) ? SegDofOrd[0] : SegDofOrd[1];
   }
   else if (GeomType == Geometry::TRIANGLE)
   {
      if (Or != 0 && Or != 5)
      {
         MFEM_ABORT("triangle face orientation " << Or << " is not supported! "
                    "Use Mesh::ReorientTetMesh to fix it.");
      }
      return TriDofOrd[Or%6];
   }
   else if (GeomType == Geometry::SQUARE)
   {
      return QuadDofOrd[Or%8];
   }
   return NULL;
}

FiniteElementCollection *ND_FECollection::GetTraceCollection() const
{
   int p, dim, cb_type, ob_type;

   p = ND_dof[Geometry::SEGMENT];
   if (nd_name[2] == '_') // ND_
   {
      dim = atoi(nd_name + 3);
      cb_type = BasisType::GaussLobatto;
      ob_type = BasisType::GaussLegendre;
   }
   else // ND@
   {
      dim = atoi(nd_name + 6);
      cb_type = BasisType::GetType(nd_name[3]);
      ob_type = BasisType::GetType(nd_name[4]);
   }
   return new ND_Trace_FECollection(p, dim, cb_type, ob_type);
}

ND_FECollection::~ND_FECollection()
{
   delete [] SegDofOrd[0];
   delete [] TriDofOrd[0];
   delete [] QuadDofOrd[0];
   for (int g = 0; g < Geometry::NumGeom; g++)
   {
      delete ND_Elements[g];
   }
}


ND_Trace_FECollection::ND_Trace_FECollection(const int p, const int dim,
                                             const int cb_type,
                                             const int ob_type)
   : ND_FECollection(p, dim-1, cb_type, ob_type)
{
   if (cb_type == BasisType::GaussLobatto &&
       ob_type == BasisType::GaussLegendre)
   {
      snprintf(nd_name, 32, "ND_Trace_%dD_P%d", dim, p);
   }
   else
   {
      snprintf(nd_name, 32, "ND_Trace@%c%c_%dD_P%d",
               (int)BasisType::GetChar(cb_type),
               (int)BasisType::GetChar(ob_type), dim, p);
   }
}


Local_FECollection::Local_FECollection(const char *fe_name)
{
   snprintf(d_name, 32, "Local_%s", fe_name);

   Local_Element = NULL;

   if (!strcmp(fe_name, "BiCubic2DFiniteElement") ||
       !strcmp(fe_name, "Quad_Q3"))
   {
      GeomType = Geometry::SQUARE;
      Local_Element = new BiCubic2DFiniteElement;
   }
   else if (!strcmp(fe_name, "Nedelec1HexFiniteElement") ||
            !strcmp(fe_name, "Hex_ND1"))
   {
      GeomType = Geometry::CUBE;
      Local_Element = new Nedelec1HexFiniteElement;
   }
   else if (!strncmp(fe_name, "H1_", 3))
   {
      GeomType = Geometry::SQUARE;
      Local_Element = new H1_QuadrilateralElement(atoi(fe_name + 7));
   }
   else if (!strncmp(fe_name, "H1Pos_", 6))
   {
      GeomType = Geometry::SQUARE;
      Local_Element = new H1Pos_QuadrilateralElement(atoi(fe_name + 10));
   }
   else if (!strncmp(fe_name, "L2_", 3))
   {
      GeomType = Geometry::SQUARE;
      Local_Element = new L2_QuadrilateralElement(atoi(fe_name + 7));
   }
   else
   {
      mfem::err << "Local_FECollection::Local_FECollection : fe_name = "
                << fe_name << endl;
      mfem_error();
   }
}


NURBSFECollection::NURBSFECollection(int Order)
{
   const int order = (Order == VariableOrder) ? 1 : Order;
   SegmentFE        = new NURBS1DFiniteElement(order);
   QuadrilateralFE  = new NURBS2DFiniteElement(order);
   ParallelepipedFE = new NURBS3DFiniteElement(order);

   SetOrder(Order);
}

void NURBSFECollection::SetOrder(int Order) const
{
   mOrder = Order;
   if (Order != VariableOrder)
   {
      snprintf(name, 16, "NURBS%i", Order);
   }
   else
   {
      snprintf(name, 16, "NURBS");
   }
}

NURBSFECollection::~NURBSFECollection()
{
   delete ParallelepipedFE;
   delete QuadrilateralFE;
   delete SegmentFE;
}

const FiniteElement *
NURBSFECollection::FiniteElementForGeometry(Geometry::Type GeomType) const
{
   switch (GeomType)
   {
      case Geometry::SEGMENT:     return SegmentFE;
      case Geometry::SQUARE:      return QuadrilateralFE;
      case Geometry::CUBE:        return ParallelepipedFE;
      default:
         mfem_error ("NURBSFECollection: unknown geometry type.");
   }
   return SegmentFE; // Make some compilers happy
}

int NURBSFECollection::DofForGeometry(Geometry::Type GeomType) const
{
   mfem_error("NURBSFECollection::DofForGeometry");
   return 0; // Make some compilers happy
}

const int *NURBSFECollection::DofOrderForOrientation(Geometry::Type GeomType,
                                                     int Or) const
{
   mfem_error("NURBSFECollection::DofOrderForOrientation");
   return NULL;
}

FiniteElementCollection *NURBSFECollection::GetTraceCollection() const
{
   MFEM_ABORT("NURBS finite elements can not be statically condensed!");
   return NULL;
}

}<|MERGE_RESOLUTION|>--- conflicted
+++ resolved
@@ -28,14 +28,11 @@
    {
       case Geometry::TETRAHEDRON: return DofForGeometry (Geometry::TRIANGLE);
       case Geometry::CUBE:        return DofForGeometry (Geometry::SQUARE);
-<<<<<<< HEAD
-      case Geometry::PENTATOPE:   return DofForGeometry (Geometry::TETRAHEDRON);
-      case Geometry::TESSERACT:   return DofForGeometry (Geometry::CUBE);
-=======
       case Geometry::PRISM:
          return max(DofForGeometry (Geometry::TRIANGLE),
                     DofForGeometry (Geometry::SQUARE));
->>>>>>> 7b0c974f
+      case Geometry::PENTATOPE:   return DofForGeometry (Geometry::TETRAHEDRON);
+      case Geometry::TESSERACT:   return DofForGeometry (Geometry::CUBE);
       default:
          mfem_error ("FiniteElementCollection::HasFaceDofs:"
                      " unknown geometry type.");
@@ -43,7 +40,7 @@
    return 0;
 }
 
-int FiniteElementCollection::HasPlanarDofs(int GeomType) const
+int FiniteElementCollection::HasPlanarDofs(Geometry::Type GeomType) const
 {
    switch (GeomType)
    {
@@ -561,12 +558,9 @@
       case Geometry::SQUARE:      return &QuadrilateralFE;
       case Geometry::TETRAHEDRON: return &TetrahedronFE;
       case Geometry::CUBE:        return &ParallelepipedFE;
-<<<<<<< HEAD
+      case Geometry::PRISM:       return &WedgeFE;
       case Geometry::PENTATOPE:   return &PentatopeFE;
       case Geometry::TESSERACT:   return &TesseractFE;
-=======
-      case Geometry::PRISM:       return &WedgeFE;
->>>>>>> 7b0c974f
       default:
          mfem_error ("LinearFECollection: unknown geometry type.");
    }
@@ -583,12 +577,9 @@
       case Geometry::SQUARE:      return 0;
       case Geometry::TETRAHEDRON: return 0;
       case Geometry::CUBE:        return 0;
-<<<<<<< HEAD
+      case Geometry::PRISM:       return 0;
       case Geometry::PENTATOPE:   return 0;
       case Geometry::TESSERACT:   return 0;
-=======
-      case Geometry::PRISM:       return 0;
->>>>>>> 7b0c974f
       default:
          mfem_error ("LinearFECollection: unknown geometry type.");
    }
@@ -604,94 +595,6 @@
 
 const FiniteElement *
 QuadraticFECollection::FiniteElementForGeometry(Geometry::Type GeomType) const
-{
-   switch (GeomType)
-   {
-      case Geometry::POINT:       return &PointFE;
-      case Geometry::SEGMENT:     return &SegmentFE;
-      case Geometry::TRIANGLE:    return &TriangleFE;
-      case Geometry::SQUARE:      return &QuadrilateralFE;
-      case Geometry::TETRAHEDRON: return &TetrahedronFE;
-      case Geometry::CUBE:        return &ParallelepipedFE;
-<<<<<<< HEAD
-      case Geometry::PENTATOPE:   return &PentatopeFE;
-=======
-      case Geometry::PRISM:       return &WedgeFE;
->>>>>>> 7b0c974f
-      default:
-         mfem_error ("QuadraticFECollection: unknown geometry type.");
-   }
-   return &SegmentFE; // Make some compilers happy
-}
-
-int QuadraticFECollection::DofForGeometry(Geometry::Type GeomType) const
-{
-   switch (GeomType)
-   {
-      case Geometry::POINT:       return 1;
-      case Geometry::SEGMENT:     return 1;
-      case Geometry::TRIANGLE:    return 0;
-      case Geometry::SQUARE:      return 1;
-      case Geometry::TETRAHEDRON: return 0;
-      case Geometry::CUBE:        return 1;
-<<<<<<< HEAD
-      case Geometry::PENTATOPE:   return 0;
-=======
-      case Geometry::PRISM:       return 0;
->>>>>>> 7b0c974f
-      default:
-         mfem_error ("QuadraticFECollection: unknown geometry type.");
-   }
-   return 0; // Make some compilers happy
-}
-
-const int *QuadraticFECollection::DofOrderForOrientation(
-   Geometry::Type GeomType, int Or) const
-{
-   static int indexes[] = { 0 };
-
-   return indexes;
-}
-
-
-const FiniteElement *
-QuadraticPosFECollection::FiniteElementForGeometry(
-   Geometry::Type GeomType) const
-{
-   switch (GeomType)
-   {
-      case Geometry::SEGMENT:     return &SegmentFE;
-      case Geometry::SQUARE:      return &QuadrilateralFE;
-      default:
-         mfem_error ("QuadraticPosFECollection: unknown geometry type.");
-   }
-   return NULL; // Make some compilers happy
-}
-
-int QuadraticPosFECollection::DofForGeometry(Geometry::Type GeomType) const
-{
-   switch (GeomType)
-   {
-      case Geometry::POINT:       return 1;
-      case Geometry::SEGMENT:     return 1;
-      case Geometry::SQUARE:      return 1;
-      default:
-         mfem_error ("QuadraticPosFECollection: unknown geometry type.");
-   }
-   return 0; // Make some compilers happy
-}
-
-const int *QuadraticPosFECollection::DofOrderForOrientation(
-   Geometry::Type GeomType, int Or) const
-{
-   static int indexes[] = { 0 };
-
-   return indexes;
-}
-
-
-const FiniteElement *
-CubicFECollection::FiniteElementForGeometry(Geometry::Type GeomType) const
 {
    switch (GeomType)
    {
@@ -702,6 +605,88 @@
       case Geometry::TETRAHEDRON: return &TetrahedronFE;
       case Geometry::CUBE:        return &ParallelepipedFE;
       case Geometry::PRISM:       return &WedgeFE;
+      case Geometry::PENTATOPE:   return &PentatopeFE;
+      default:
+         mfem_error ("QuadraticFECollection: unknown geometry type.");
+   }
+   return &SegmentFE; // Make some compilers happy
+}
+
+int QuadraticFECollection::DofForGeometry(Geometry::Type GeomType) const
+{
+   switch (GeomType)
+   {
+      case Geometry::POINT:       return 1;
+      case Geometry::SEGMENT:     return 1;
+      case Geometry::TRIANGLE:    return 0;
+      case Geometry::SQUARE:      return 1;
+      case Geometry::TETRAHEDRON: return 0;
+      case Geometry::CUBE:        return 1;
+      case Geometry::PRISM:       return 0;
+      case Geometry::PENTATOPE:   return 0;
+      default:
+         mfem_error ("QuadraticFECollection: unknown geometry type.");
+   }
+   return 0; // Make some compilers happy
+}
+
+const int *QuadraticFECollection::DofOrderForOrientation(
+   Geometry::Type GeomType, int Or) const
+{
+   static int indexes[] = { 0 };
+
+   return indexes;
+}
+
+
+const FiniteElement *
+QuadraticPosFECollection::FiniteElementForGeometry(
+   Geometry::Type GeomType) const
+{
+   switch (GeomType)
+   {
+      case Geometry::SEGMENT:     return &SegmentFE;
+      case Geometry::SQUARE:      return &QuadrilateralFE;
+      default:
+         mfem_error ("QuadraticPosFECollection: unknown geometry type.");
+   }
+   return NULL; // Make some compilers happy
+}
+
+int QuadraticPosFECollection::DofForGeometry(Geometry::Type GeomType) const
+{
+   switch (GeomType)
+   {
+      case Geometry::POINT:       return 1;
+      case Geometry::SEGMENT:     return 1;
+      case Geometry::SQUARE:      return 1;
+      default:
+         mfem_error ("QuadraticPosFECollection: unknown geometry type.");
+   }
+   return 0; // Make some compilers happy
+}
+
+const int *QuadraticPosFECollection::DofOrderForOrientation(
+   Geometry::Type GeomType, int Or) const
+{
+   static int indexes[] = { 0 };
+
+   return indexes;
+}
+
+
+const FiniteElement *
+CubicFECollection::FiniteElementForGeometry(Geometry::Type GeomType) const
+{
+   switch (GeomType)
+   {
+      case Geometry::POINT:       return &PointFE;
+      case Geometry::SEGMENT:     return &SegmentFE;
+      case Geometry::TRIANGLE:    return &TriangleFE;
+      case Geometry::SQUARE:      return &QuadrilateralFE;
+      case Geometry::TETRAHEDRON: return &TetrahedronFE;
+      case Geometry::CUBE:        return &ParallelepipedFE;
+      case Geometry::PRISM:       return &WedgeFE;
       default:
          mfem_error ("CubicFECollection: unknown geometry type.");
    }
@@ -1436,7 +1421,7 @@
 }
 
 const FiniteElement *
-ND1_4DFECollection::FiniteElementForGeometry(int GeomType) const
+ND1_4DFECollection::FiniteElementForGeometry(Geometry::Type GeomType) const
 {
    switch (GeomType)
    {
@@ -1447,7 +1432,7 @@
    return &NedPentatopFE; // Make some compilers happy
 }
 
-int ND1_4DFECollection::DofForGeometry(int GeomType) const
+int ND1_4DFECollection::DofForGeometry(Geometry::Type GeomType) const
 {
    switch (GeomType)
    {
@@ -1464,7 +1449,7 @@
    return 0; // Make some compilers happy
 }
 
-int * ND1_4DFECollection::DofOrderForOrientation(int GeomType, int Or)
+int * ND1_4DFECollection::DofOrderForOrientation(Geometry::Type GeomType, int Or)
 const
 {
    static int ind_pos[] = { 0 };
@@ -1479,7 +1464,7 @@
 
 
 const FiniteElement *
-ND2_4DFECollection::FiniteElementForGeometry(int GeomType) const
+ND2_4DFECollection::FiniteElementForGeometry(Geometry::Type GeomType) const
 {
    switch (GeomType)
    {
@@ -1490,7 +1475,7 @@
    return &NedPentatopFE; // Make some compilers happy
 }
 
-int ND2_4DFECollection::DofForGeometry(int GeomType) const
+int ND2_4DFECollection::DofForGeometry(Geometry::Type GeomType) const
 {
    switch (GeomType)
    {
@@ -1507,7 +1492,7 @@
    return 0; // Make some compilers happy
 }
 
-int * ND2_4DFECollection::DofOrderForOrientation(int GeomType, int Or)
+int * ND2_4DFECollection::DofOrderForOrientation(Geometry::Type GeomType, int Or)
 const
 {
    static int ind_pos[] = { 0, 1 };
@@ -1521,7 +1506,7 @@
 }
 
 const FiniteElement *
-DivSkew1_4DFECollection::FiniteElementForGeometry(int GeomType) const
+DivSkew1_4DFECollection::FiniteElementForGeometry(Geometry::Type GeomType) const
 {
    switch (GeomType)
    {
@@ -1532,7 +1517,7 @@
    return &DivSkew0PentatopFE; // Make some compilers happy
 }
 
-int DivSkew1_4DFECollection::DofForGeometry(int GeomType) const
+int DivSkew1_4DFECollection::DofForGeometry(Geometry::Type GeomType) const
 {
    switch (GeomType)
    {
@@ -1549,7 +1534,7 @@
    return 0; // Make some compilers happy
 }
 
-int * DivSkew1_4DFECollection::DofOrderForOrientation(int GeomType, int Or)
+int * DivSkew1_4DFECollection::DofOrderForOrientation(Geometry::Type GeomType, int Or)
 const
 {
    static int ind_pos[] = { 0 };
@@ -1661,7 +1646,7 @@
 }
 
 const FiniteElement *
-RT0_4DFECollection::FiniteElementForGeometry(int GeomType) const
+RT0_4DFECollection::FiniteElementForGeometry(Geometry::Type GeomType) const
 {
    switch (GeomType)
    {
@@ -1673,7 +1658,7 @@
    return &PentatopeFE; // Make some compilers happy
 }
 
-int RT0_4DFECollection::DofForGeometry(int GeomType) const
+int RT0_4DFECollection::DofForGeometry(Geometry::Type GeomType) const
 {
    switch (GeomType)
    {
@@ -1690,7 +1675,7 @@
    return 0; // Make some compilers happy
 }
 
-int * RT0_4DFECollection::DofOrderForOrientation(int GeomType, int Or)
+int * RT0_4DFECollection::DofOrderForOrientation(Geometry::Type GeomType, int Or)
 const
 {
    static int ind_pos[] = { 0 };
@@ -2151,6 +2136,7 @@
       const int HexDof = L2_Elements[Geometry::CUBE]->GetDof();
       const int PriDof = L2_Elements[Geometry::PRISM]->GetDof();
       const int MaxDof = std::max(TetDof, std::max(PriDof, HexDof));
+      const int MaxDof = std::max(TetDof, HexDof);
       OtherDofOrd = new int[MaxDof];
       for (int j = 0; j < MaxDof; j++)
       {
