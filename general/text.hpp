// Copyright (c) 2010, Lawrence Livermore National Security, LLC. Produced at
// the Lawrence Livermore National Laboratory. LLNL-CODE-443211. All Rights
// reserved. See file COPYRIGHT for details.
//
// This file is part of the MFEM library. For more information and source code
// availability see http://mfem.org.
//
// MFEM is free software; you can redistribute it and/or modify it under the
// terms of the GNU Lesser General Public License (as published by the Free
// Software Foundation) version 2.1 dated February 1999.

#ifndef MFEM_TEXT
#define MFEM_TEXT

#include <istream>
#include <iomanip>
#include <sstream>
#include <string>
#include <limits>
<<<<<<< HEAD
#include <iomanip>
=======
#include <algorithm>
>>>>>>> 37d21b58

namespace mfem
{

// Utilities for text parsing

inline void skip_comment_lines(std::istream &is, const char comment_char)
{
   while (1)
   {
      is >> std::ws;
      if (is.peek() != comment_char)
      {
         break;
      }
      is.ignore(std::numeric_limits<std::streamsize>::max(), '\n');
   }
}

// Check for, and remove, a trailing '\r'.
inline void filter_dos(std::string &line)
{
   if (!line.empty() && *line.rbegin() == '\r')
   {
      line.resize(line.size()-1);
   }
}

// Convert an integer to a string
inline std::string to_string(int i)
{
   std::stringstream ss;
   ss << i;

   // trim leading spaces
   std::string out_str = ss.str();
   out_str = out_str.substr(out_str.find_first_not_of(" \t"));
   return out_str;
}

// Convert an integer to a 0-padded string with the given number of 'digits'
inline std::string to_padded_string(int i, int digits)
{
   std::ostringstream oss;
   oss << std::setw(digits) << std::setfill('0') << i;
   return oss.str();
}

// Convert a string to an int
inline int to_int(const std::string& str)
{
   int i;
   std::stringstream(str) >> i;
   return i;
}

}

#endif<|MERGE_RESOLUTION|>--- conflicted
+++ resolved
@@ -17,11 +17,7 @@
 #include <sstream>
 #include <string>
 #include <limits>
-<<<<<<< HEAD
-#include <iomanip>
-=======
 #include <algorithm>
->>>>>>> 37d21b58
 
 namespace mfem
 {
