// Copyright (c) 2010, Lawrence Livermore National Security, LLC. Produced at
// the Lawrence Livermore National Laboratory. LLNL-CODE-443211. All Rights
// reserved. See file COPYRIGHT for details.
//
// This file is part of the MFEM library. For more information and source code
// availability see http://mfem.org.
//
// MFEM is free software; you can redistribute it and/or modify it under the
// terms of the GNU Lesser General Public License (as published by the Free
// Software Foundation) version 2.1 dated February 1999.

#include "../config/config.hpp"

#ifdef MFEM_USE_MPI

#include "linalg.hpp"
#include "../fem/fem.hpp"

#include <fstream>
#include <iomanip>
#include <cmath>
#include <cstdlib>

// Define macro wrappers for hypre_TAlloc, hypre_CTAlloc and hypre_TFree:
// mfem_hypre_TAlloc, mfem_hypre_CTAlloc, and mfem_hypre_TFree, respectively.
// Note: the same macros are defined in hypre_parcsr.cpp.
#if MFEM_HYPRE_VERSION < 21400

#define mfem_hypre_TAlloc(type, size) hypre_TAlloc(type, size)
#define mfem_hypre_CTAlloc(type, size) hypre_CTAlloc(type, size)
#define mfem_hypre_TFree(ptr) hypre_TFree(ptr)

#else // MFEM_HYPRE_VERSION >= 21400

#define mfem_hypre_TAlloc(type, size) \
   hypre_TAlloc(type, size, HYPRE_MEMORY_HOST)
#define mfem_hypre_CTAlloc(type, size) \
   hypre_CTAlloc(type, size, HYPRE_MEMORY_HOST)
#define mfem_hypre_TFree(ptr) hypre_TFree(ptr, HYPRE_MEMORY_HOST)

// Notes regarding allocation and deallocation of hypre objects in 2.14.0
//-----------------------------------------------------------------------
//
// 1. hypre_CSRMatrix: i, j, data, and rownnz use HYPRE_MEMORY_SHARED while the
//    hypre_CSRMatrix structure uses HYPRE_MEMORY_HOST.
//
//    Note: the function HYPRE_CSRMatrixCreate creates the i array using
//          HYPRE_MEMORY_HOST!
//    Note: the functions hypre_CSRMatrixAdd and hypre_CSRMatrixMultiply create
//          C_i using HYPRE_MEMORY_HOST!
//
// 2. hypre_Vector: data uses HYPRE_MEMORY_SHARED while the hypre_Vector
//    structure uses HYPRE_MEMORY_HOST.
//
// 3. hypre_ParVector: the structure hypre_ParVector uses HYPRE_MEMORY_HOST;
//    partitioning uses HYPRE_MEMORY_HOST.
//
// 4. hypre_ParCSRMatrix: the structure hypre_ParCSRMatrix uses
//    HYPRE_MEMORY_HOST; col_map_offd, row_starts, col_starts, rowindices,
//    rowvalues also use HYPRE_MEMORY_HOST.
//
//    Note: the function hypre_ParCSRMatrixToCSRMatrixAll allocates matrix_i
//          using HYPRE_MEMORY_HOST!
//
// 5. The goal for the MFEM wrappers of hypre objects is to support only the
//    standard hypre build case, i.e. when hypre is build without device support
//    and all memory types correspond to host memory. In this case memory
//    allocated with operator new can be used by hypre but (as usual) it must
//    not be owned by hypre.

#endif // #if MFEM_HYPRE_VERSION < 21400

using namespace std;

namespace mfem
{

template<typename TargetT, typename SourceT>
static TargetT *DuplicateAs(const SourceT *array, int size,
                            bool cplusplus = true)
{
   TargetT *target_array = cplusplus ? mm::malloc<TargetT>(size)
                           /*     */ : mfem_hypre_TAlloc(TargetT, size);
   for (int i = 0; i < size; i++)
   {
      target_array[i] = array[i];
   }
   return target_array;
}

inline void HypreParVector::_SetDataAndSize_()
{
   SetDataAndSize(hypre_VectorData(hypre_ParVectorLocalVector(x)),
                  internal::to_int(
                     hypre_VectorSize(hypre_ParVectorLocalVector(x))));
}

HypreParVector::HypreParVector(MPI_Comm comm, HYPRE_Int glob_size,
                               HYPRE_Int *col) : Vector()
{
   x = hypre_ParVectorCreate(comm,glob_size,col);
   hypre_ParVectorInitialize(x);
   hypre_ParVectorSetPartitioningOwner(x,0);
   // The data will be destroyed by hypre (this is the default)
   hypre_ParVectorSetDataOwner(x,1);
   hypre_SeqVectorSetDataOwner(hypre_ParVectorLocalVector(x),1);
   _SetDataAndSize_();
   own_ParVector = 1;
}

HypreParVector::HypreParVector(MPI_Comm comm, HYPRE_Int glob_size,
                               double *_data, HYPRE_Int *col) : Vector()
{
   x = hypre_ParVectorCreate(comm,glob_size,col);
   hypre_ParVectorSetDataOwner(x,1); // owns the seq vector
   hypre_SeqVectorSetDataOwner(hypre_ParVectorLocalVector(x),0);
   hypre_ParVectorSetPartitioningOwner(x,0);
   double tmp = 0.0;
   hypre_VectorData(hypre_ParVectorLocalVector(x)) = &tmp;
   // If hypre_ParVectorLocalVector(x) and &tmp are non-NULL,
   // hypre_ParVectorInitialize(x) does not allocate memory!
   hypre_ParVectorInitialize(x);
   // Set the internal data array to the one passed in
   hypre_VectorData(hypre_ParVectorLocalVector(x)) = _data;
   _SetDataAndSize_();
   own_ParVector = 1;
}

HypreParVector::HypreParVector(const HypreParVector &y) : Vector()
{
   x = hypre_ParVectorCreate(y.x -> comm, y.x -> global_size,
                             y.x -> partitioning);
   hypre_ParVectorInitialize(x);
   hypre_ParVectorSetPartitioningOwner(x,0);
   hypre_ParVectorSetDataOwner(x,1);
   hypre_SeqVectorSetDataOwner(hypre_ParVectorLocalVector(x),1);
   _SetDataAndSize_();
   own_ParVector = 1;
}

HypreParVector::HypreParVector(const HypreParMatrix &A,
                               int transpose) : Vector()
{
   if (!transpose)
   {
      x = hypre_ParVectorInDomainOf(const_cast<HypreParMatrix&>(A));
   }
   else
   {
      x = hypre_ParVectorInRangeOf(const_cast<HypreParMatrix&>(A));
   }
   _SetDataAndSize_();
   own_ParVector = 1;
}

HypreParVector::HypreParVector(HYPRE_ParVector y) : Vector()
{
   x = (hypre_ParVector *) y;
   _SetDataAndSize_();
   own_ParVector = 0;
}

HypreParVector::HypreParVector(ParFiniteElementSpace *pfes)
{
   x = hypre_ParVectorCreate(pfes->GetComm(), pfes->GlobalTrueVSize(),
                             pfes->GetTrueDofOffsets());
   hypre_ParVectorInitialize(x);
   hypre_ParVectorSetPartitioningOwner(x,0);
   // The data will be destroyed by hypre (this is the default)
   hypre_ParVectorSetDataOwner(x,1);
   hypre_SeqVectorSetDataOwner(hypre_ParVectorLocalVector(x),1);
   _SetDataAndSize_();
   own_ParVector = 1;
}

Vector * HypreParVector::GlobalVector() const
{
   hypre_Vector *hv = hypre_ParVectorToVectorAll(*this);
   Vector *v = new Vector(hv->data, internal::to_int(hv->size));
   v->MakeDataOwner();
   hypre_SeqVectorSetDataOwner(hv,0);
   hypre_SeqVectorDestroy(hv);
   return v;
}

HypreParVector& HypreParVector::operator=(double d)
{
   hypre_ParVectorSetConstantValues(x,d);
   return *this;
}

HypreParVector& HypreParVector::operator=(const HypreParVector &y)
{
   MFEM_GPU_CANNOT_PASS;
#ifdef MFEM_DEBUG
   if (size != y.Size())
   {
      mfem_error("HypreParVector::operator=");
   }
#endif

   for (int i = 0; i < size; i++)
   {
      data[i] = y.data[i];
   }
   return *this;
}

void HypreParVector::SetData(double *_data)
{
   Vector::data = hypre_VectorData(hypre_ParVectorLocalVector(x)) = _data;
}

HYPRE_Int HypreParVector::Randomize(HYPRE_Int seed)
{
   return hypre_ParVectorSetRandomValues(x,seed);
}

void HypreParVector::Print(const char *fname) const
{
   hypre_ParVectorPrint(x,fname);
}

HypreParVector::~HypreParVector()
{
   if (own_ParVector)
   {
      hypre_ParVectorDestroy(x);
   }
}

#ifdef MFEM_USE_SUNDIALS

#ifndef SUNFALSE
#define SUNFALSE FALSE
#endif

void HypreParVector::ToNVector(N_Vector &nv)
{
   MFEM_ASSERT(nv && N_VGetVectorID(nv) == SUNDIALS_NVEC_PARHYP,
               "invalid N_Vector");
   N_VectorContent_ParHyp nv_c = (N_VectorContent_ParHyp)(nv->content);
   MFEM_ASSERT(nv_c->own_parvector == SUNFALSE, "invalid N_Vector");
   nv_c->local_length = x->local_vector->size;
   nv_c->global_length = x->global_size;
   nv_c->comm = x->comm;
   nv_c->x = x;
}

#endif // MFEM_USE_SUNDIALS


double InnerProduct(HypreParVector *x, HypreParVector *y)
{
   return hypre_ParVectorInnerProd(*x, *y);
}

double InnerProduct(HypreParVector &x, HypreParVector &y)
{
   return hypre_ParVectorInnerProd(x, y);
}


double ParNormlp(const Vector &vec, double p, MPI_Comm comm)
{
   double norm = 0.0;
   if (p == 1.0)
   {
      double loc_norm = vec.Norml1();
      MPI_Allreduce(&loc_norm, &norm, 1, MPI_DOUBLE, MPI_SUM, comm);
   }
   if (p == 2.0)
   {
      double loc_norm = vec*vec;
      MPI_Allreduce(&loc_norm, &norm, 1, MPI_DOUBLE, MPI_SUM, comm);
      norm = sqrt(norm);
   }
   if (p < infinity())
   {
      double sum = 0.0;
      for (int i = 0; i < vec.Size(); i++)
      {
         sum += pow(fabs(vec(i)), p);
      }
      MPI_Allreduce(&sum, &norm, 1, MPI_DOUBLE, MPI_SUM, comm);
      norm = pow(norm, 1.0/p);
   }
   else
   {
      double loc_norm = vec.Normlinf();
      MPI_Allreduce(&loc_norm, &norm, 1, MPI_DOUBLE, MPI_MAX, comm);
   }
   return norm;
}


void HypreParMatrix::Init()
{
   A = NULL;
   X = Y = NULL;
   diagOwner = offdOwner = colMapOwner = -1;
   ParCSROwner = 1;
}

HypreParMatrix::HypreParMatrix()
{
   Init();
   height = width = 0;
}

char HypreParMatrix::CopyCSR(SparseMatrix *csr, hypre_CSRMatrix *hypre_csr)
{
   hypre_CSRMatrixData(hypre_csr) = csr->GetData();
#ifndef HYPRE_BIGINT
   hypre_CSRMatrixI(hypre_csr) = csr->GetI();
   hypre_CSRMatrixJ(hypre_csr) = csr->GetJ();
   // Prevent hypre from destroying hypre_csr->{i,j,data}
   return 0;
#else
   hypre_CSRMatrixI(hypre_csr) =
      DuplicateAs<HYPRE_Int>(csr->GetI(), csr->Height()+1);
   hypre_CSRMatrixJ(hypre_csr) =
      DuplicateAs<HYPRE_Int>(csr->GetJ(), csr->NumNonZeroElems());
   // Prevent hypre from destroying hypre_csr->{i,j,data}, own {i,j}
   return 1;
#endif
}

char HypreParMatrix::CopyBoolCSR(Table *bool_csr, hypre_CSRMatrix *hypre_csr)
{
   int nnz = bool_csr->Size_of_connections();
   double *data = new double[nnz];
   for (int i = 0; i < nnz; i++)
   {
      data[i] = 1.0;
   }
   hypre_CSRMatrixData(hypre_csr) = data;
#ifndef HYPRE_BIGINT
   hypre_CSRMatrixI(hypre_csr) = bool_csr->GetI();
   hypre_CSRMatrixJ(hypre_csr) = bool_csr->GetJ();
   // Prevent hypre from destroying hypre_csr->{i,j,data}, own {data}
   return 2;
#else
   hypre_CSRMatrixI(hypre_csr) =
      DuplicateAs<HYPRE_Int>(bool_csr->GetI(), bool_csr->Size()+1);
   hypre_CSRMatrixJ(hypre_csr) =
      DuplicateAs<HYPRE_Int>(bool_csr->GetJ(), nnz);
   // Prevent hypre from destroying hypre_csr->{i,j,data}, own {i,j,data}
   return 3;
#endif
}

void HypreParMatrix::CopyCSR_J(hypre_CSRMatrix *hypre_csr, int *J)
{
   HYPRE_Int nnz = hypre_CSRMatrixNumNonzeros(hypre_csr);
   for (HYPRE_Int j = 0; j < nnz; j++)
   {
      J[j] = int(hypre_CSRMatrixJ(hypre_csr)[j]);
   }
}

// Square block-diagonal constructor (4 arguments, v1)
HypreParMatrix::HypreParMatrix(MPI_Comm comm, HYPRE_Int glob_size,
                               HYPRE_Int *row_starts, SparseMatrix *diag)
   : Operator(diag->Height(), diag->Width())
{
   Init();
   A = hypre_ParCSRMatrixCreate(comm, glob_size, glob_size, row_starts,
                                row_starts, 0, diag->NumNonZeroElems(), 0);
   hypre_ParCSRMatrixSetDataOwner(A,1);
   hypre_ParCSRMatrixSetRowStartsOwner(A,0);
   hypre_ParCSRMatrixSetColStartsOwner(A,0);

   hypre_CSRMatrixSetDataOwner(A->diag,0);
   diagOwner = CopyCSR(diag, A->diag);
   hypre_CSRMatrixSetRownnz(A->diag);

   hypre_CSRMatrixSetDataOwner(A->offd,1);
   hypre_CSRMatrixI(A->offd) = mfem_hypre_CTAlloc(HYPRE_Int, diag->Height()+1);

   /* Don't need to call these, since they allocate memory only
      if it was not already allocated */
   // hypre_CSRMatrixInitialize(A->diag);
   // hypre_ParCSRMatrixInitialize(A);

   hypre_ParCSRMatrixSetNumNonzeros(A);

   /* Make sure that the first entry in each row is the diagonal one. */
   hypre_CSRMatrixReorder(hypre_ParCSRMatrixDiag(A));
#ifdef HYPRE_BIGINT
   CopyCSR_J(A->diag, diag->GetJ());
#endif

   hypre_MatvecCommPkgCreate(A);
}

// Rectangular block-diagonal constructor (6 arguments, v1)
HypreParMatrix::HypreParMatrix(MPI_Comm comm,
                               HYPRE_Int global_num_rows,
                               HYPRE_Int global_num_cols,
                               HYPRE_Int *row_starts, HYPRE_Int *col_starts,
                               SparseMatrix *diag)
   : Operator(diag->Height(), diag->Width())
{
   Init();
   A = hypre_ParCSRMatrixCreate(comm, global_num_rows, global_num_cols,
                                row_starts, col_starts,
                                0, diag->NumNonZeroElems(), 0);
   hypre_ParCSRMatrixSetDataOwner(A,1);
   hypre_ParCSRMatrixSetRowStartsOwner(A,0);
   hypre_ParCSRMatrixSetColStartsOwner(A,0);

   hypre_CSRMatrixSetDataOwner(A->diag,0);
   diagOwner = CopyCSR(diag, A->diag);
   hypre_CSRMatrixSetRownnz(A->diag);

   hypre_CSRMatrixSetDataOwner(A->offd,1);
   hypre_CSRMatrixI(A->offd) = mfem_hypre_CTAlloc(HYPRE_Int, diag->Height()+1);

   hypre_ParCSRMatrixSetNumNonzeros(A);

   /* Make sure that the first entry in each row is the diagonal one. */
   if (row_starts == col_starts)
   {
      hypre_CSRMatrixReorder(hypre_ParCSRMatrixDiag(A));
#ifdef HYPRE_BIGINT
      CopyCSR_J(A->diag, diag->GetJ());
#endif
   }

   hypre_MatvecCommPkgCreate(A);
}

// General rectangular constructor with diagonal and off-diagonal (8 arguments)
HypreParMatrix::HypreParMatrix(MPI_Comm comm,
                               HYPRE_Int global_num_rows,
                               HYPRE_Int global_num_cols,
                               HYPRE_Int *row_starts, HYPRE_Int *col_starts,
                               SparseMatrix *diag, SparseMatrix *offd,
                               HYPRE_Int *cmap)
   : Operator(diag->Height(), diag->Width())
{
   Init();
   A = hypre_ParCSRMatrixCreate(comm, global_num_rows, global_num_cols,
                                row_starts, col_starts,
                                offd->Width(), diag->NumNonZeroElems(),
                                offd->NumNonZeroElems());
   hypre_ParCSRMatrixSetDataOwner(A,1);
   hypre_ParCSRMatrixSetRowStartsOwner(A,0);
   hypre_ParCSRMatrixSetColStartsOwner(A,0);

   hypre_CSRMatrixSetDataOwner(A->diag,0);
   diagOwner = CopyCSR(diag, A->diag);
   hypre_CSRMatrixSetRownnz(A->diag);

   hypre_CSRMatrixSetDataOwner(A->offd,0);
   offdOwner = CopyCSR(offd, A->offd);
   hypre_CSRMatrixSetRownnz(A->offd);

   hypre_ParCSRMatrixColMapOffd(A) = cmap;
   // Prevent hypre from destroying A->col_map_offd
   colMapOwner = 0;

   hypre_ParCSRMatrixSetNumNonzeros(A);

   /* Make sure that the first entry in each row is the diagonal one. */
   if (row_starts == col_starts)
   {
      hypre_CSRMatrixReorder(hypre_ParCSRMatrixDiag(A));
#ifdef HYPRE_BIGINT
      CopyCSR_J(A->diag, diag->GetJ());
#endif
   }

   hypre_MatvecCommPkgCreate(A);
}

// General rectangular constructor with diagonal and off-diagonal (13 arguments)
HypreParMatrix::HypreParMatrix(
   MPI_Comm comm,
   HYPRE_Int global_num_rows, HYPRE_Int global_num_cols,
   HYPRE_Int *row_starts, HYPRE_Int *col_starts,
   HYPRE_Int *diag_i, HYPRE_Int *diag_j, double *diag_data,
   HYPRE_Int *offd_i, HYPRE_Int *offd_j, double *offd_data,
   HYPRE_Int offd_num_cols, HYPRE_Int *offd_col_map)
{
   Init();
   A = hypre_ParCSRMatrixCreate(comm, global_num_rows, global_num_cols,
                                row_starts, col_starts, offd_num_cols, 0, 0);
   hypre_ParCSRMatrixSetDataOwner(A,1);
   hypre_ParCSRMatrixSetRowStartsOwner(A,0);
   hypre_ParCSRMatrixSetColStartsOwner(A,0);

   HYPRE_Int local_num_rows = hypre_CSRMatrixNumRows(A->diag);

   hypre_CSRMatrixSetDataOwner(A->diag,0);
   hypre_CSRMatrixI(A->diag) = diag_i;
   hypre_CSRMatrixJ(A->diag) = diag_j;
   hypre_CSRMatrixData(A->diag) = diag_data;
   hypre_CSRMatrixNumNonzeros(A->diag) = diag_i[local_num_rows];
   hypre_CSRMatrixSetRownnz(A->diag);
   // Prevent hypre from destroying A->diag->{i,j,data}, own A->diag->{i,j,data}
   diagOwner = 3;

   hypre_CSRMatrixSetDataOwner(A->offd,0);
   hypre_CSRMatrixI(A->offd) = offd_i;
   hypre_CSRMatrixJ(A->offd) = offd_j;
   hypre_CSRMatrixData(A->offd) = offd_data;
   hypre_CSRMatrixNumNonzeros(A->offd) = offd_i[local_num_rows];
   hypre_CSRMatrixSetRownnz(A->offd);
   // Prevent hypre from destroying A->offd->{i,j,data}, own A->offd->{i,j,data}
   offdOwner = 3;

   hypre_ParCSRMatrixColMapOffd(A) = offd_col_map;
   // Prevent hypre from destroying A->col_map_offd, own A->col_map_offd
   colMapOwner = 1;

   hypre_ParCSRMatrixSetNumNonzeros(A);

   /* Make sure that the first entry in each row is the diagonal one. */
   if (row_starts == col_starts)
   {
      hypre_CSRMatrixReorder(hypre_ParCSRMatrixDiag(A));
   }

   hypre_MatvecCommPkgCreate(A);

   height = GetNumRows();
   width = GetNumCols();
}

// Constructor from a CSR matrix on rank 0 (4 arguments, v2)
HypreParMatrix::HypreParMatrix(MPI_Comm comm,
                               HYPRE_Int *row_starts, HYPRE_Int *col_starts,
                               SparseMatrix *sm_a)
{
   MFEM_ASSERT(sm_a != NULL, "invalid input");
   MFEM_VERIFY(!HYPRE_AssumedPartitionCheck(),
               "this method can not be used with assumed partition");

   Init();

   hypre_CSRMatrix *csr_a;
   csr_a = hypre_CSRMatrixCreate(sm_a -> Height(), sm_a -> Width(),
                                 sm_a -> NumNonZeroElems());

   hypre_CSRMatrixSetDataOwner(csr_a,0);
   CopyCSR(sm_a, csr_a);
   hypre_CSRMatrixSetRownnz(csr_a);

   A = hypre_CSRMatrixToParCSRMatrix(comm, csr_a, row_starts, col_starts);

#ifdef HYPRE_BIGINT
   delete [] hypre_CSRMatrixI(csr_a);
   delete [] hypre_CSRMatrixJ(csr_a);
#endif
   hypre_CSRMatrixI(csr_a) = NULL;
   hypre_CSRMatrixDestroy(csr_a);

   height = GetNumRows();
   width = GetNumCols();

   /* Make sure that the first entry in each row is the diagonal one. */
   if (row_starts == col_starts)
   {
      hypre_CSRMatrixReorder(hypre_ParCSRMatrixDiag(A));
   }

   hypre_MatvecCommPkgCreate(A);
}

// Boolean, rectangular, block-diagonal constructor (6 arguments, v2)
HypreParMatrix::HypreParMatrix(MPI_Comm comm,
                               HYPRE_Int global_num_rows,
                               HYPRE_Int global_num_cols,
                               HYPRE_Int *row_starts, HYPRE_Int *col_starts,
                               Table *diag)
{
   Init();
   int nnz = diag->Size_of_connections();
   A = hypre_ParCSRMatrixCreate(comm, global_num_rows, global_num_cols,
                                row_starts, col_starts, 0, nnz, 0);
   hypre_ParCSRMatrixSetDataOwner(A,1);
   hypre_ParCSRMatrixSetRowStartsOwner(A,0);
   hypre_ParCSRMatrixSetColStartsOwner(A,0);

   hypre_CSRMatrixSetDataOwner(A->diag,0);
   diagOwner = CopyBoolCSR(diag, A->diag);
   hypre_CSRMatrixSetRownnz(A->diag);

   hypre_CSRMatrixSetDataOwner(A->offd,1);
   hypre_CSRMatrixI(A->offd) = mfem_hypre_CTAlloc(HYPRE_Int, diag->Size()+1);

   hypre_ParCSRMatrixSetNumNonzeros(A);

   /* Make sure that the first entry in each row is the diagonal one. */
   if (row_starts == col_starts)
   {
      hypre_CSRMatrixReorder(hypre_ParCSRMatrixDiag(A));
#ifdef HYPRE_BIGINT
      CopyCSR_J(A->diag, diag->GetJ());
#endif
   }

   hypre_MatvecCommPkgCreate(A);

   height = GetNumRows();
   width = GetNumCols();
}

// Boolean, general rectangular constructor with diagonal and off-diagonal
// (11 arguments)
HypreParMatrix::HypreParMatrix(MPI_Comm comm, int id, int np,
                               HYPRE_Int *row, HYPRE_Int *col,
                               HYPRE_Int *i_diag, HYPRE_Int *j_diag,
                               HYPRE_Int *i_offd, HYPRE_Int *j_offd,
                               HYPRE_Int *cmap, HYPRE_Int cmap_size)
{
   //MFEM_GPU_CANNOT_PASS;
   HYPRE_Int diag_nnz, offd_nnz;

   Init();
   if (HYPRE_AssumedPartitionCheck())
   {
      diag_nnz = i_diag[row[1]-row[0]];
      offd_nnz = i_offd[row[1]-row[0]];

      A = hypre_ParCSRMatrixCreate(comm, row[2], col[2], row, col,
                                   cmap_size, diag_nnz, offd_nnz);
   }
   else
   {
      diag_nnz = i_diag[row[id+1]-row[id]];
      offd_nnz = i_offd[row[id+1]-row[id]];

      A = hypre_ParCSRMatrixCreate(comm, row[np], col[np], row, col,
                                   cmap_size, diag_nnz, offd_nnz);
   }

   hypre_ParCSRMatrixSetDataOwner(A,1);
   hypre_ParCSRMatrixSetRowStartsOwner(A,0);
   hypre_ParCSRMatrixSetColStartsOwner(A,0);

   HYPRE_Int i;

   double *a_diag = mm::malloc<double>(diag_nnz);
   for (i = 0; i < diag_nnz; i++)
   {
      a_diag[i] = 1.0;
   }

   double *a_offd = mm::malloc<double>(offd_nnz);
   for (i = 0; i < offd_nnz; i++)
   {
      a_offd[i] = 1.0;
   }

   hypre_CSRMatrixSetDataOwner(A->diag,0);
   hypre_CSRMatrixI(A->diag)    = i_diag;
   hypre_CSRMatrixJ(A->diag)    = j_diag;
   hypre_CSRMatrixData(A->diag) = a_diag;
   hypre_CSRMatrixSetRownnz(A->diag);
   // Prevent hypre from destroying A->diag->{i,j,data}, own A->diag->{i,j,data}
   diagOwner = 3;

   hypre_CSRMatrixSetDataOwner(A->offd,0);
   hypre_CSRMatrixI(A->offd)    = i_offd;
   hypre_CSRMatrixJ(A->offd)    = j_offd;
   hypre_CSRMatrixData(A->offd) = a_offd;
   hypre_CSRMatrixSetRownnz(A->offd);
   // Prevent hypre from destroying A->offd->{i,j,data}, own A->offd->{i,j,data}
   offdOwner = 3;

   hypre_ParCSRMatrixColMapOffd(A) = cmap;
   // Prevent hypre from destroying A->col_map_offd, own A->col_map_offd
   colMapOwner = 1;

   hypre_ParCSRMatrixSetNumNonzeros(A);

   /* Make sure that the first entry in each row is the diagonal one. */
   if (row == col)
   {
      hypre_CSRMatrixReorder(hypre_ParCSRMatrixDiag(A));
   }

   hypre_MatvecCommPkgCreate(A);

   height = GetNumRows();
   width = GetNumCols();
}

// General rectangular constructor with diagonal and off-diagonal constructed
// from a CSR matrix that contains both diagonal and off-diagonal blocks
// (9 arguments)
HypreParMatrix::HypreParMatrix(MPI_Comm comm, int nrows, HYPRE_Int glob_nrows,
                               HYPRE_Int glob_ncols, int *I, HYPRE_Int *J,
                               double *data, HYPRE_Int *rows, HYPRE_Int *cols)
{
   Init();

   // Determine partitioning size, and my column start and end
   int part_size;
   HYPRE_Int my_col_start, my_col_end; // my range: [my_col_start, my_col_end)
   if (HYPRE_AssumedPartitionCheck())
   {
      part_size = 2;
      my_col_start = cols[0];
      my_col_end = cols[1];
   }
   else
   {
      int myid;
      MPI_Comm_rank(comm, &myid);
      MPI_Comm_size(comm, &part_size);
      part_size++;
      my_col_start = cols[myid];
      my_col_end = cols[myid+1];
   }

   // Copy in the row and column partitionings
   HYPRE_Int *row_starts, *col_starts;
   if (rows == cols)
   {
      row_starts = col_starts = mfem_hypre_TAlloc(HYPRE_Int, part_size);
      for (int i = 0; i < part_size; i++)
      {
         row_starts[i] = rows[i];
      }
   }
   else
   {
      row_starts = mfem_hypre_TAlloc(HYPRE_Int, part_size);
      col_starts = mfem_hypre_TAlloc(HYPRE_Int, part_size);
      for (int i = 0; i < part_size; i++)
      {
         row_starts[i] = rows[i];
         col_starts[i] = cols[i];
      }
   }

   // Create a map for the off-diagonal indices - global to local. Count the
   // number of diagonal and off-diagonal entries.
   HYPRE_Int diag_nnz = 0, offd_nnz = 0, offd_num_cols = 0;
   map<HYPRE_Int, HYPRE_Int> offd_map;
   for (HYPRE_Int j = 0, loc_nnz = I[nrows]; j < loc_nnz; j++)
   {
      HYPRE_Int glob_col = J[j];
      if (my_col_start <= glob_col && glob_col < my_col_end)
      {
         diag_nnz++;
      }
      else
      {
         offd_map.insert(pair<const HYPRE_Int, HYPRE_Int>(glob_col, -1));
         offd_nnz++;
      }
   }
   // count the number of columns in the off-diagonal and set the local indices
   for (map<HYPRE_Int, HYPRE_Int>::iterator it = offd_map.begin();
        it != offd_map.end(); ++it)
   {
      it->second = offd_num_cols++;
   }

   // construct the global ParCSR matrix
   A = hypre_ParCSRMatrixCreate(comm, glob_nrows, glob_ncols,
                                row_starts, col_starts, offd_num_cols,
                                diag_nnz, offd_nnz);
   hypre_ParCSRMatrixInitialize(A);

   HYPRE_Int *diag_i, *diag_j, *offd_i, *offd_j, *offd_col_map;
   double *diag_data, *offd_data;
   diag_i = A->diag->i;
   diag_j = A->diag->j;
   diag_data = A->diag->data;
   offd_i = A->offd->i;
   offd_j = A->offd->j;
   offd_data = A->offd->data;
   offd_col_map = A->col_map_offd;

   diag_nnz = offd_nnz = 0;
   for (HYPRE_Int i = 0, j = 0; i < nrows; i++)
   {
      diag_i[i] = diag_nnz;
      offd_i[i] = offd_nnz;
      for (HYPRE_Int j_end = I[i+1]; j < j_end; j++)
      {
         HYPRE_Int glob_col = J[j];
         if (my_col_start <= glob_col && glob_col < my_col_end)
         {
            diag_j[diag_nnz] = glob_col - my_col_start;
            diag_data[diag_nnz] = data[j];
            diag_nnz++;
         }
         else
         {
            offd_j[offd_nnz] = offd_map[glob_col];
            offd_data[offd_nnz] = data[j];
            offd_nnz++;
         }
      }
   }
   diag_i[nrows] = diag_nnz;
   offd_i[nrows] = offd_nnz;
   for (map<HYPRE_Int, HYPRE_Int>::iterator it = offd_map.begin();
        it != offd_map.end(); ++it)
   {
      offd_col_map[it->second] = it->first;
   }

   hypre_ParCSRMatrixSetNumNonzeros(A);
   /* Make sure that the first entry in each row is the diagonal one. */
   if (row_starts == col_starts)
   {
      hypre_CSRMatrixReorder(hypre_ParCSRMatrixDiag(A));
   }
   hypre_MatvecCommPkgCreate(A);

   height = GetNumRows();
   width = GetNumCols();
}

void HypreParMatrix::MakeRef(const HypreParMatrix &master)
{
   Destroy();
   Init();
   A = master.A;
   ParCSROwner = 0;
   height = master.GetNumRows();
   width = master.GetNumCols();
}

hypre_ParCSRMatrix* HypreParMatrix::StealData()
{
   MFEM_GPU_CANNOT_PASS;
   // Only safe when (diagOwner == -1 && offdOwner == -1 && colMapOwner == -1)
   // Otherwise, there may be memory leaks or hypre may destroy arrays allocated
   // with operator new.
   MFEM_ASSERT(diagOwner == -1 && offdOwner == -1 && colMapOwner == -1, "");
   MFEM_ASSERT(ParCSROwner, "");
   hypre_ParCSRMatrix *R = A;
   A = NULL;
   Destroy();
   Init();
   return R;
}

void HypreParMatrix::CopyRowStarts()
{
   if (!A || hypre_ParCSRMatrixOwnsRowStarts(A) ||
       (hypre_ParCSRMatrixRowStarts(A) == hypre_ParCSRMatrixColStarts(A) &&
        hypre_ParCSRMatrixOwnsColStarts(A)))
   {
      return;
   }

   int row_starts_size;
   if (HYPRE_AssumedPartitionCheck())
   {
      row_starts_size = 2;
   }
   else
   {
      MPI_Comm_size(hypre_ParCSRMatrixComm(A), &row_starts_size);
      row_starts_size++; // num_proc + 1
   }

   HYPRE_Int *old_row_starts = hypre_ParCSRMatrixRowStarts(A);
   HYPRE_Int *new_row_starts = mfem_hypre_CTAlloc(HYPRE_Int, row_starts_size);
   for (int i = 0; i < row_starts_size; i++)
   {
      new_row_starts[i] = old_row_starts[i];
   }

   hypre_ParCSRMatrixRowStarts(A) = new_row_starts;
   hypre_ParCSRMatrixOwnsRowStarts(A) = 1;

   if (hypre_ParCSRMatrixColStarts(A) == old_row_starts)
   {
      hypre_ParCSRMatrixColStarts(A) = new_row_starts;
      hypre_ParCSRMatrixOwnsColStarts(A) = 0;
   }
}

void HypreParMatrix::CopyColStarts()
{
   if (!A || hypre_ParCSRMatrixOwnsColStarts(A) ||
       (hypre_ParCSRMatrixRowStarts(A) == hypre_ParCSRMatrixColStarts(A) &&
        hypre_ParCSRMatrixOwnsRowStarts(A)))
   {
      return;
   }

   int col_starts_size;
   if (HYPRE_AssumedPartitionCheck())
   {
      col_starts_size = 2;
   }
   else
   {
      MPI_Comm_size(hypre_ParCSRMatrixComm(A), &col_starts_size);
      col_starts_size++; // num_proc + 1
   }

   HYPRE_Int *old_col_starts = hypre_ParCSRMatrixColStarts(A);
   HYPRE_Int *new_col_starts = mfem_hypre_CTAlloc(HYPRE_Int, col_starts_size);
   for (int i = 0; i < col_starts_size; i++)
   {
      new_col_starts[i] = old_col_starts[i];
   }

   hypre_ParCSRMatrixColStarts(A) = new_col_starts;

   if (hypre_ParCSRMatrixRowStarts(A) == old_col_starts)
   {
      hypre_ParCSRMatrixRowStarts(A) = new_col_starts;
      hypre_ParCSRMatrixOwnsRowStarts(A) = 1;
      hypre_ParCSRMatrixOwnsColStarts(A) = 0;
   }
   else
   {
      hypre_ParCSRMatrixOwnsColStarts(A) = 1;
   }
}

void HypreParMatrix::GetDiag(Vector &diag) const
{
   MFEM_GPU_CANNOT_PASS;
   int size = Height();
   diag.SetSize(size);
   for (int j = 0; j < size; j++)
   {
      diag(j) = A->diag->data[A->diag->i[j]];
      MFEM_ASSERT(A->diag->j[A->diag->i[j]] == j,
                  "the first entry in each row must be the diagonal one");
   }
}

static void MakeWrapper(const hypre_CSRMatrix *mat, SparseMatrix &wrapper)
{
   HYPRE_Int nr = hypre_CSRMatrixNumRows(mat);
   HYPRE_Int nc = hypre_CSRMatrixNumCols(mat);
#ifndef HYPRE_BIGINT
   SparseMatrix tmp(hypre_CSRMatrixI(mat),
                    hypre_CSRMatrixJ(mat),
                    hypre_CSRMatrixData(mat),
                    nr, nc, false, false, false);
#else
   HYPRE_Int nnz = hypre_CSRMatrixNumNonzeros(mat);
   SparseMatrix tmp(DuplicateAs<int>(hypre_CSRMatrixI(mat), nr+1),
                    DuplicateAs<int>(hypre_CSRMatrixJ(mat), nnz),
                    hypre_CSRMatrixData(mat),
                    nr, nc, true, false, false);
#endif
   wrapper.Swap(tmp);
}

void HypreParMatrix::GetDiag(SparseMatrix &diag) const
{
   MakeWrapper(A->diag, diag);
}

void HypreParMatrix::GetOffd(SparseMatrix &offd, HYPRE_Int* &cmap) const
{
   MakeWrapper(A->offd, offd);
   cmap = A->col_map_offd;
}

void HypreParMatrix::GetBlocks(Array2D<HypreParMatrix*> &blocks,
                               bool interleaved_rows,
                               bool interleaved_cols) const
{
   MFEM_GPU_CANNOT_PASS;
   int nr = blocks.NumRows();
   int nc = blocks.NumCols();

   hypre_ParCSRMatrix **hypre_blocks = new hypre_ParCSRMatrix*[nr * nc];
   internal::hypre_ParCSRMatrixSplit(A, nr, nc, hypre_blocks,
                                     interleaved_rows, interleaved_cols);

   for (int i = 0; i < nr; i++)
   {
      for (int j = 0; j < nc; j++)
      {
         blocks[i][j] = new HypreParMatrix(hypre_blocks[i*nc + j]);
      }
   }

   delete [] hypre_blocks;
}

HypreParMatrix * HypreParMatrix::Transpose() const
{
   //MFEM_GPU_CANNOT_PASS;
   hypre_ParCSRMatrix * At;
   hypre_ParCSRMatrixTranspose(A, &At, 1);
   hypre_ParCSRMatrixSetNumNonzeros(At);

   hypre_MatvecCommPkgCreate(At);

   if ( M() == N() )
   {
      /* If the matrix is square, make sure that the first entry in each
         row is the diagonal one. */
      hypre_CSRMatrixReorder(hypre_ParCSRMatrixDiag(At));
   }

   return new HypreParMatrix(At);
}

HYPRE_Int HypreParMatrix::Mult(HypreParVector &x, HypreParVector &y,
                               double a, double b)
{
   MFEM_GPU_CANNOT_PASS;
   return hypre_ParCSRMatrixMatvec(a, A, x, b, y);
}

void HypreParMatrix::Mult(double a, const Vector &x, double b, Vector &y) const
{
   //MFEM_GPU_CANNOT_PASS;
   x.Pull();
   //y.Pull();
   MFEM_ASSERT(x.Size() == Width(), "invalid x.Size() = " << x.Size()
               << ", expected size = " << Width());
   MFEM_ASSERT(y.Size() == Height(), "invalid y.Size() = " << y.Size()
               << ", expected size = " << Height());

   if (X == NULL)
   {
      X = new HypreParVector(A->comm,
                             GetGlobalNumCols(),
                             x.GetData(),
                             GetColStarts());
      Y = new HypreParVector(A->comm,
                             GetGlobalNumRows(),
                             y.GetData(),
                             GetRowStarts());
   }
   else
   {
      X->SetData(x.GetData());
      Y->SetData(y.GetData());
   }

   hypre_ParCSRMatrixMatvec(a, A, *X, b, *Y);
   y.Push();
}

void HypreParMatrix::MultTranspose(double a, const Vector &x,
                                   double b, Vector &y) const
{
   //MFEM_GPU_CANNOT_PASS;
   x.Pull();
   //y.Pull();
   MFEM_ASSERT(x.Size() == Height(), "invalid x.Size() = " << x.Size()
               << ", expected size = " << Height());
   MFEM_ASSERT(y.Size() == Width(), "invalid y.Size() = " << y.Size()
               << ", expected size = " << Width());

   // Note: x has the dimensions of Y (height), and
   //       y has the dimensions of X (width)
   if (X == NULL)
   {
      X = new HypreParVector(A->comm,
                             GetGlobalNumCols(),
                             y.GetData(),
                             GetColStarts());
      Y = new HypreParVector(A->comm,
                             GetGlobalNumRows(),
                             x.GetData(),
                             GetRowStarts());
   }
   else
   {
      X->SetData(y.GetData());
      Y->SetData(x.GetData());
   }

   hypre_ParCSRMatrixMatvecT(a, A, *Y, b, *X);
   y.Push();
}

HYPRE_Int HypreParMatrix::Mult(HYPRE_ParVector x, HYPRE_ParVector y,
                               double a, double b)
{
   return hypre_ParCSRMatrixMatvec(a, A, (hypre_ParVector *) x, b,
                                   (hypre_ParVector *) y);
}

HYPRE_Int HypreParMatrix::MultTranspose(HypreParVector & x, HypreParVector & y,
                                        double a, double b)
{
   return hypre_ParCSRMatrixMatvecT(a, A, x, b, y);
}

HypreParMatrix* HypreParMatrix::LeftDiagMult(const SparseMatrix &D,
                                             HYPRE_Int* row_starts) const
{
   const bool assumed_partition = HYPRE_AssumedPartitionCheck();
   const bool row_starts_given = (row_starts != NULL);
   if (!row_starts_given)
   {
      row_starts = hypre_ParCSRMatrixRowStarts(A);
      MFEM_VERIFY(D.Height() == hypre_CSRMatrixNumRows(A->diag),
                  "the matrix D is NOT compatible with the row starts of"
                  " this HypreParMatrix, row_starts must be given.");
   }
   else
   {
      int offset;
      if (assumed_partition)
      {
         offset = 0;
      }
      else
      {
         MPI_Comm_rank(GetComm(), &offset);
      }
      int local_num_rows = row_starts[offset+1]-row_starts[offset];
      MFEM_VERIFY(local_num_rows == D.Height(), "the number of rows in D is "
                  " not compatible with the given row_starts");
   }
   // D.Width() will be checked for compatibility by the SparseMatrix
   // multiplication function, mfem::Mult(), called below.

   int part_size;
   HYPRE_Int global_num_rows;
   if (assumed_partition)
   {
      part_size = 2;
      if (row_starts_given)
      {
         global_num_rows = row_starts[2];
         // Here, we use row_starts[2], so row_starts must come from the
         // methods GetDofOffsets/GetTrueDofOffsets of ParFiniteElementSpace
         // (HYPRE's partitions have only 2 entries).
      }
      else
      {
         global_num_rows = hypre_ParCSRMatrixGlobalNumRows(A);
      }
   }
   else
   {
      MPI_Comm_size(GetComm(), &part_size);
      global_num_rows = row_starts[part_size];
      part_size++;
   }

   HYPRE_Int *col_starts = hypre_ParCSRMatrixColStarts(A);
   HYPRE_Int *col_map_offd;

   // get the diag and offd blocks as SparseMatrix wrappers
   SparseMatrix A_diag, A_offd;
   GetDiag(A_diag);
   GetOffd(A_offd, col_map_offd);

   // multiply the blocks with D and create a new HypreParMatrix
   SparseMatrix* DA_diag = mfem::Mult(D, A_diag);
   SparseMatrix* DA_offd = mfem::Mult(D, A_offd);

   HypreParMatrix* DA =
      new HypreParMatrix(GetComm(),
                         global_num_rows, hypre_ParCSRMatrixGlobalNumCols(A),
                         DuplicateAs<HYPRE_Int>(row_starts, part_size, false),
                         DuplicateAs<HYPRE_Int>(col_starts, part_size, false),
                         DA_diag, DA_offd,
                         DuplicateAs<HYPRE_Int>(col_map_offd, A_offd.Width()));

   // When HYPRE_BIGINT is defined, we want DA_{diag,offd} to delete their I and
   // J arrays but not their data arrays; when HYPRE_BIGINT is not defined, we
   // don't want DA_{diag,offd} to delete anything.
#ifndef HYPRE_BIGINT
   DA_diag->LoseData();
   DA_offd->LoseData();
#else
   DA_diag->SetDataOwner(false);
   DA_offd->SetDataOwner(false);
#endif

   delete DA_diag;
   delete DA_offd;

   hypre_ParCSRMatrixSetRowStartsOwner(DA->A, 1);
   hypre_ParCSRMatrixSetColStartsOwner(DA->A, 1);

   DA->diagOwner = DA->offdOwner = 3;
   DA->colMapOwner = 1;

   return DA;
}

void HypreParMatrix::ScaleRows(const Vector &diag)
{
   MFEM_GPU_CANNOT_PASS;
   if (hypre_CSRMatrixNumRows(A->diag) != hypre_CSRMatrixNumRows(A->offd))
   {
      mfem_error("Row does not match");
   }

   if (hypre_CSRMatrixNumRows(A->diag) != diag.Size())
   {
      mfem_error("Note the Vector diag is not of compatible dimensions with A\n");
   }

   int size = Height();
   double     *Adiag_data   = hypre_CSRMatrixData(A->diag);
   HYPRE_Int  *Adiag_i      = hypre_CSRMatrixI(A->diag);


   double     *Aoffd_data   = hypre_CSRMatrixData(A->offd);
   HYPRE_Int  *Aoffd_i      = hypre_CSRMatrixI(A->offd);
   double val;
   HYPRE_Int jj;
   for (int i(0); i < size; ++i)
   {
      val = diag[i];
      for (jj = Adiag_i[i]; jj < Adiag_i[i+1]; ++jj)
      {
         Adiag_data[jj] *= val;
      }
      for (jj = Aoffd_i[i]; jj < Aoffd_i[i+1]; ++jj)
      {
         Aoffd_data[jj] *= val;
      }
   }
}

void HypreParMatrix::InvScaleRows(const Vector &diag)
{
   MFEM_GPU_CANNOT_PASS;
   if (hypre_CSRMatrixNumRows(A->diag) != hypre_CSRMatrixNumRows(A->offd))
   {
      mfem_error("Row does not match");
   }

   if (hypre_CSRMatrixNumRows(A->diag) != diag.Size())
   {
      mfem_error("Note the Vector diag is not of compatible dimensions with A\n");
   }

   int size = Height();
   double     *Adiag_data   = hypre_CSRMatrixData(A->diag);
   HYPRE_Int  *Adiag_i      = hypre_CSRMatrixI(A->diag);


   double     *Aoffd_data   = hypre_CSRMatrixData(A->offd);
   HYPRE_Int  *Aoffd_i      = hypre_CSRMatrixI(A->offd);
   double val;
   HYPRE_Int jj;
   for (int i(0); i < size; ++i)
   {
#ifdef MFEM_DEBUG
      if (0.0 == diag(i))
      {
         mfem_error("HypreParMatrix::InvDiagScale : Division by 0");
      }
#endif
      val = 1./diag(i);
      for (jj = Adiag_i[i]; jj < Adiag_i[i+1]; ++jj)
      {
         Adiag_data[jj] *= val;
      }
      for (jj = Aoffd_i[i]; jj < Aoffd_i[i+1]; ++jj)
      {
         Aoffd_data[jj] *= val;
      }
   }
}

void HypreParMatrix::operator*=(double s)
{
   MFEM_GPU_CANNOT_PASS;
   if (hypre_CSRMatrixNumRows(A->diag) != hypre_CSRMatrixNumRows(A->offd))
   {
      mfem_error("Row does not match");
   }

   HYPRE_Int size=hypre_CSRMatrixNumRows(A->diag);
   HYPRE_Int jj;

   double     *Adiag_data   = hypre_CSRMatrixData(A->diag);
   HYPRE_Int  *Adiag_i      = hypre_CSRMatrixI(A->diag);
   for (jj = 0; jj < Adiag_i[size]; ++jj)
   {
      Adiag_data[jj] *= s;
   }

   double     *Aoffd_data   = hypre_CSRMatrixData(A->offd);
   HYPRE_Int  *Aoffd_i      = hypre_CSRMatrixI(A->offd);
   for (jj = 0; jj < Aoffd_i[size]; ++jj)
   {
      Aoffd_data[jj] *= s;
   }
}

static void get_sorted_rows_cols(const Array<int> &rows_cols,
                                 Array<HYPRE_Int> &hypre_sorted)
{
   hypre_sorted.SetSize(rows_cols.Size());
   bool sorted = true;
   for (int i = 0; i < rows_cols.Size(); i++)
   {
      hypre_sorted[i] = rows_cols[i];
      if (i && rows_cols[i-1] > rows_cols[i]) { sorted = false; }
   }
   if (!sorted) { hypre_sorted.Sort(); }
}

void HypreParMatrix::Threshold(double threshold)
{
   int  ierr = 0;

   MPI_Comm comm;
   hypre_CSRMatrix * csr_A;
   hypre_CSRMatrix * csr_A_wo_z;
   hypre_ParCSRMatrix * parcsr_A_ptr;
   HYPRE_Int * row_starts = NULL; HYPRE_Int * col_starts = NULL;
   HYPRE_Int row_start = -1;   HYPRE_Int row_end = -1;
   HYPRE_Int col_start = -1;   HYPRE_Int col_end = -1;

   comm = hypre_ParCSRMatrixComm(A);

   ierr += hypre_ParCSRMatrixGetLocalRange(A,
                                           &row_start,&row_end,
                                           &col_start,&col_end );

   row_starts = hypre_ParCSRMatrixRowStarts(A);
   col_starts = hypre_ParCSRMatrixColStarts(A);

   bool old_owns_row = hypre_ParCSRMatrixOwnsRowStarts(A);
   bool old_owns_col = hypre_ParCSRMatrixOwnsColStarts(A);
   HYPRE_Int global_num_rows = hypre_ParCSRMatrixGlobalNumRows(A);
   HYPRE_Int global_num_cols = hypre_ParCSRMatrixGlobalNumCols(A);
   parcsr_A_ptr = hypre_ParCSRMatrixCreate(comm, global_num_rows,
                                           global_num_cols,
                                           row_starts, col_starts,
                                           0, 0, 0);
   hypre_ParCSRMatrixOwnsRowStarts(parcsr_A_ptr) = old_owns_row;
   hypre_ParCSRMatrixOwnsColStarts(parcsr_A_ptr) = old_owns_col;
   hypre_ParCSRMatrixOwnsRowStarts(A) = 0;
   hypre_ParCSRMatrixOwnsColStarts(A) = 0;

   csr_A = hypre_MergeDiagAndOffd(A);

   // Free A, if owned
   Destroy();
   Init();

   csr_A_wo_z = hypre_CSRMatrixDeleteZeros(csr_A,threshold);

   /* hypre_CSRMatrixDeleteZeros will return a NULL pointer rather than a usable
      CSR matrix if it finds no non-zeros */
   if (csr_A_wo_z == NULL)
   {
      csr_A_wo_z = csr_A;
   }
   else
   {
      ierr += hypre_CSRMatrixDestroy(csr_A);
   }

   /* FIXME: GenerateDiagAndOffd() uses an int array of size equal to the number
      of columns in csr_A_wo_z which is the global number of columns in A. This
      does not scale well. */
   ierr += GenerateDiagAndOffd(csr_A_wo_z,parcsr_A_ptr,
                               col_start,col_end);

   ierr += hypre_CSRMatrixDestroy(csr_A_wo_z);

   MFEM_VERIFY(ierr == 0, "");

   A = parcsr_A_ptr;

   hypre_ParCSRMatrixSetNumNonzeros(A);
   /* Make sure that the first entry in each row is the diagonal one. */
   if (row_starts == col_starts)
   {
      hypre_CSRMatrixReorder(hypre_ParCSRMatrixDiag(A));
   }
   hypre_MatvecCommPkgCreate(A);
   height = GetNumRows();
   width = GetNumCols();
}

void HypreParMatrix::EliminateRowsCols(const Array<int> &rows_cols,
                                       const HypreParVector &X,
                                       HypreParVector &B)
{
   Array<HYPRE_Int> rc_sorted;
   get_sorted_rows_cols(rows_cols, rc_sorted);

   internal::hypre_ParCSRMatrixEliminateAXB(
      A, rc_sorted.Size(), rc_sorted.GetData(), X, B);
}

HypreParMatrix* HypreParMatrix::EliminateRowsCols(const Array<int> &rows_cols)
{
   Array<HYPRE_Int> rc_sorted;
   get_sorted_rows_cols(rows_cols, rc_sorted);

   hypre_ParCSRMatrix* Ae;
   internal::hypre_ParCSRMatrixEliminateAAe(
      A, &Ae, rc_sorted.Size(), rc_sorted.GetData());

   return new HypreParMatrix(Ae);
}

void HypreParMatrix::Print(const char *fname, HYPRE_Int offi, HYPRE_Int offj)
{
   hypre_ParCSRMatrixPrintIJ(A,offi,offj,fname);
}

void HypreParMatrix::Read(MPI_Comm comm, const char *fname)
{
   Destroy();
   Init();

   HYPRE_Int base_i, base_j;
   hypre_ParCSRMatrixReadIJ(comm, fname, &base_i, &base_j, &A);
   hypre_ParCSRMatrixSetNumNonzeros(A);

   hypre_MatvecCommPkgCreate(A);

   height = GetNumRows();
   width = GetNumCols();
}

void HypreParMatrix::Read_IJMatrix(MPI_Comm comm, const char *fname)
{
   Destroy();
   Init();

   HYPRE_IJMatrix A_ij;
   HYPRE_IJMatrixRead(fname, comm, 5555, &A_ij); // HYPRE_PARCSR = 5555

   HYPRE_ParCSRMatrix A_parcsr;
   HYPRE_IJMatrixGetObject(A_ij, (void**) &A_parcsr);

   A = (hypre_ParCSRMatrix*)A_parcsr;

   hypre_ParCSRMatrixSetNumNonzeros(A);

   hypre_MatvecCommPkgCreate(A);

   height = GetNumRows();
   width = GetNumCols();
}

void HypreParMatrix::PrintCommPkg(std::ostream &out) const
{
   hypre_ParCSRCommPkg *comm_pkg = A->comm_pkg;
   MPI_Comm comm = A->comm;
   char c = '\0';
   const int tag = 46801;
   int myid, nproc;
   MPI_Comm_rank(comm, &myid);
   MPI_Comm_size(comm, &nproc);

   if (myid != 0)
   {
      MPI_Recv(&c, 1, MPI_CHAR, myid-1, tag, comm, MPI_STATUS_IGNORE);
   }
   else
   {
      out << "\nHypreParMatrix: hypre_ParCSRCommPkg:\n";
   }
   out << "Rank " << myid << ":\n"
       "   number of sends  = " << comm_pkg->num_sends <<
       " (" << sizeof(double)*comm_pkg->send_map_starts[comm_pkg->num_sends] <<
       " bytes)\n"
       "   number of recvs  = " << comm_pkg->num_recvs <<
       " (" << sizeof(double)*comm_pkg->recv_vec_starts[comm_pkg->num_recvs] <<
       " bytes)\n";
   if (myid != nproc-1)
   {
      out << std::flush;
      MPI_Send(&c, 1, MPI_CHAR, myid+1, tag, comm);
   }
   else
   {
      out << std::endl;
   }
   MPI_Barrier(comm);
}

void HypreParMatrix::Destroy()
{
   if ( X != NULL ) { delete X; }
   if ( Y != NULL ) { delete Y; }

   if (A == NULL) { return; }

   if (diagOwner >= 0)
   {
      if (diagOwner & 1)
      {
         mm::free<int>(hypre_CSRMatrixI(A->diag));
         mm::free<int>(hypre_CSRMatrixJ(A->diag));
      }
      hypre_CSRMatrixI(A->diag) = NULL;
      hypre_CSRMatrixJ(A->diag) = NULL;
      if (diagOwner & 2)
      {
         mm::free<double>(hypre_CSRMatrixData(A->diag));
      }
      hypre_CSRMatrixData(A->diag) = NULL;
   }
   if (offdOwner >= 0)
   {
      if (offdOwner & 1)
      {
         mm::free<int>(hypre_CSRMatrixI(A->offd));
         mm::free<int>(hypre_CSRMatrixJ(A->offd));
      }
      hypre_CSRMatrixI(A->offd) = NULL;
      hypre_CSRMatrixJ(A->offd) = NULL;
      if (offdOwner & 2)
      {
         mm::free<double>(hypre_CSRMatrixData(A->offd));
      }
      hypre_CSRMatrixData(A->offd) = NULL;
   }
   if (colMapOwner >= 0)
   {
      if (colMapOwner & 1)
      {
         mm::free<int>(hypre_ParCSRMatrixColMapOffd(A));
      }
      hypre_ParCSRMatrixColMapOffd(A) = NULL;
   }

   if (ParCSROwner)
   {
      hypre_ParCSRMatrixDestroy(A);
   }
}

HypreParMatrix *Add(double alpha, const HypreParMatrix &A,
                    double beta,  const HypreParMatrix &B)
{
   MFEM_GPU_CANNOT_PASS;
   hypre_ParCSRMatrix *C_hypre =
      internal::hypre_ParCSRMatrixAdd(const_cast<HypreParMatrix &>(A),
                                      const_cast<HypreParMatrix &>(B));
   MFEM_VERIFY(C_hypre, "error in hypre_ParCSRMatrixAdd");

   hypre_MatvecCommPkgCreate(C_hypre);
   HypreParMatrix *C = new HypreParMatrix(C_hypre);
   *C = 0.0;
   C->Add(alpha, A);
   C->Add(beta, B);

   return C;
}

HypreParMatrix * ParMult(const HypreParMatrix *A, const HypreParMatrix *B)
{
   MFEM_GPU_CANNOT_PASS;
   hypre_ParCSRMatrix * ab;
   ab = hypre_ParMatmul(*A,*B);
   hypre_ParCSRMatrixSetNumNonzeros(ab);

   hypre_MatvecCommPkgCreate(ab);

   return new HypreParMatrix(ab);
}

HypreParMatrix * ParAdd(const HypreParMatrix *A, const HypreParMatrix *B)
{
   MFEM_GPU_CANNOT_PASS;
   hypre_ParCSRMatrix * C = internal::hypre_ParCSRMatrixAdd(*A,*B);

   hypre_MatvecCommPkgCreate(C);

   return new HypreParMatrix(C);
}

HypreParMatrix * RAP(const HypreParMatrix *A, const HypreParMatrix *P)
{
   MFEM_GPU_CANNOT_PASS;
   HYPRE_Int P_owns_its_col_starts =
      hypre_ParCSRMatrixOwnsColStarts((hypre_ParCSRMatrix*)(*P));

   hypre_ParCSRMatrix * rap;
   hypre_BoomerAMGBuildCoarseOperator(*P,*A,*P,&rap);
   hypre_ParCSRMatrixSetNumNonzeros(rap);
   // hypre_MatvecCommPkgCreate(rap);

   /* Warning: hypre_BoomerAMGBuildCoarseOperator steals the col_starts
      from P (even if it does not own them)! */
   hypre_ParCSRMatrixSetRowStartsOwner(rap,0);
   hypre_ParCSRMatrixSetColStartsOwner(rap,0);

   if (P_owns_its_col_starts)
   {
      hypre_ParCSRMatrixSetColStartsOwner(*P, 1);
   }

   return new HypreParMatrix(rap);
}

HypreParMatrix * RAP(const HypreParMatrix * Rt, const HypreParMatrix *A,
                     const HypreParMatrix *P)
{
   MFEM_GPU_CANNOT_PASS;
   HYPRE_Int P_owns_its_col_starts =
      hypre_ParCSRMatrixOwnsColStarts((hypre_ParCSRMatrix*)(*P));
   HYPRE_Int Rt_owns_its_col_starts =
      hypre_ParCSRMatrixOwnsColStarts((hypre_ParCSRMatrix*)(*Rt));

   hypre_ParCSRMatrix * rap;
   hypre_BoomerAMGBuildCoarseOperator(*Rt,*A,*P,&rap);

   hypre_ParCSRMatrixSetNumNonzeros(rap);
   // hypre_MatvecCommPkgCreate(rap);

   /* Warning: hypre_BoomerAMGBuildCoarseOperator steals the col_starts
      from Rt and P (even if they do not own them)! */
   hypre_ParCSRMatrixSetRowStartsOwner(rap,0);
   hypre_ParCSRMatrixSetColStartsOwner(rap,0);

   if (P_owns_its_col_starts)
   {
      hypre_ParCSRMatrixSetColStartsOwner(*P, 1);
   }
   if (Rt_owns_its_col_starts)
   {
      hypre_ParCSRMatrixSetColStartsOwner(*Rt, 1);
   }

   return new HypreParMatrix(rap);
}

void EliminateBC(HypreParMatrix &A, HypreParMatrix &Ae,
                 const Array<int> &ess_dof_list,
                 const Vector &X, Vector &B)
{
   MFEM_GPU_CANNOT_PASS;
   // B -= Ae*X
   Ae.Mult(-1.0, X, 1.0, B);

   hypre_CSRMatrix *A_diag = hypre_ParCSRMatrixDiag((hypre_ParCSRMatrix *)A);
   double *data = hypre_CSRMatrixData(A_diag);
   HYPRE_Int *I = hypre_CSRMatrixI(A_diag);
#ifdef MFEM_DEBUG
   HYPRE_Int    *J   = hypre_CSRMatrixJ(A_diag);
   hypre_CSRMatrix *A_offd = hypre_ParCSRMatrixOffd((hypre_ParCSRMatrix *)A);
   HYPRE_Int *I_offd = hypre_CSRMatrixI(A_offd);
   double *data_offd = hypre_CSRMatrixData(A_offd);
#endif

   for (int i = 0; i < ess_dof_list.Size(); i++)
   {
      int r = ess_dof_list[i];
      B(r) = data[I[r]] * X(r);
#ifdef MFEM_DEBUG
      // Check that in the rows specified by the ess_dof_list, the matrix A has
      // only one entry -- the diagonal.
      // if (I[r+1] != I[r]+1 || J[I[r]] != r || I_offd[r] != I_offd[r+1])
      if (J[I[r]] != r)
      {
         MFEM_ABORT("the diagonal entry must be the first entry in the row!");
      }
      for (int j = I[r]+1; j < I[r+1]; j++)
      {
         if (data[j] != 0.0)
         {
            MFEM_ABORT("all off-diagonal entries must be zero!");
         }
      }
      for (int j = I_offd[r]; j < I_offd[r+1]; j++)
      {
         if (data_offd[j] != 0.0)
         {
            MFEM_ABORT("all off-diagonal entries must be zero!");
         }
      }
#endif
   }
}

// Taubin or "lambda-mu" scheme, which alternates between positive and
// negative step sizes to approximate low-pass filter effect.

int ParCSRRelax_Taubin(hypre_ParCSRMatrix *A, // matrix to relax with
                       hypre_ParVector *f,    // right-hand side
                       double lambda,
                       double mu,
                       int N,
                       double max_eig,
                       hypre_ParVector *u,    // initial/updated approximation
                       hypre_ParVector *r     // another temp vector
                      )
{
   MFEM_GPU_CANNOT_PASS;
   hypre_CSRMatrix *A_diag = hypre_ParCSRMatrixDiag(A);
   HYPRE_Int num_rows = hypre_CSRMatrixNumRows(A_diag);

   double *u_data = hypre_VectorData(hypre_ParVectorLocalVector(u));
   double *r_data = hypre_VectorData(hypre_ParVectorLocalVector(r));

   for (int i = 0; i < N; i++)
   {
      // get residual: r = f - A*u
      hypre_ParVectorCopy(f, r);
      hypre_ParCSRMatrixMatvec(-1.0, A, u, 1.0, r);

      double coef;
      (0 == (i % 2)) ? coef = lambda : coef = mu;

      for (HYPRE_Int j = 0; j < num_rows; j++)
      {
         u_data[j] += coef*r_data[j] / max_eig;
      }
   }

   return 0;
}

// FIR scheme, which uses Chebyshev polynomials and a window function
// to approximate a low-pass step filter.

int ParCSRRelax_FIR(hypre_ParCSRMatrix *A, // matrix to relax with
                    hypre_ParVector *f,    // right-hand side
                    double max_eig,
                    int poly_order,
                    double* fir_coeffs,
                    hypre_ParVector *u,    // initial/updated approximation
                    hypre_ParVector *x0,   // temporaries
                    hypre_ParVector *x1,
                    hypre_ParVector *x2,
                    hypre_ParVector *x3)

{
   MFEM_GPU_CANNOT_PASS;
   hypre_CSRMatrix *A_diag = hypre_ParCSRMatrixDiag(A);
   HYPRE_Int num_rows = hypre_CSRMatrixNumRows(A_diag);

   double *u_data = hypre_VectorData(hypre_ParVectorLocalVector(u));

   double *x0_data = hypre_VectorData(hypre_ParVectorLocalVector(x0));
   double *x1_data = hypre_VectorData(hypre_ParVectorLocalVector(x1));
   double *x2_data = hypre_VectorData(hypre_ParVectorLocalVector(x2));
   double *x3_data = hypre_VectorData(hypre_ParVectorLocalVector(x3));

   hypre_ParVectorCopy(u, x0);

   // x1 = f -A*x0/max_eig
   hypre_ParVectorCopy(f, x1);
   hypre_ParCSRMatrixMatvec(-1.0, A, x0, 1.0, x1);

   for (HYPRE_Int i = 0; i < num_rows; i++)
   {
      x1_data[i] /= -max_eig;
   }

   // x1 = x0 -x1
   for (HYPRE_Int i = 0; i < num_rows; i++)
   {
      x1_data[i] = x0_data[i] -x1_data[i];
   }

   // x3 = f0*x0 +f1*x1
   for (HYPRE_Int i = 0; i < num_rows; i++)
   {
      x3_data[i] = fir_coeffs[0]*x0_data[i] +fir_coeffs[1]*x1_data[i];
   }

   for (int n = 2; n <= poly_order; n++)
   {
      // x2 = f - A*x1/max_eig
      hypre_ParVectorCopy(f, x2);
      hypre_ParCSRMatrixMatvec(-1.0, A, x1, 1.0, x2);

      for (HYPRE_Int i = 0; i < num_rows; i++)
      {
         x2_data[i] /= -max_eig;
      }

      // x2 = (x1-x0) +(x1-2*x2)
      // x3 = x3 +f[n]*x2
      // x0 = x1
      // x1 = x2

      for (HYPRE_Int i = 0; i < num_rows; i++)
      {
         x2_data[i] = (x1_data[i]-x0_data[i]) +(x1_data[i]-2*x2_data[i]);
         x3_data[i] += fir_coeffs[n]*x2_data[i];
         x0_data[i] = x1_data[i];
         x1_data[i] = x2_data[i];
      }
   }

   for (HYPRE_Int i = 0; i < num_rows; i++)
   {
      u_data[i] = x3_data[i];
   }

   return 0;
}

HypreSmoother::HypreSmoother() : Solver()
{
   type = 2;
   relax_times = 1;
   relax_weight = 1.0;
   omega = 1.0;
   poly_order = 2;
   poly_fraction = .3;
   lambda = 0.5;
   mu = -0.5;
   taubin_iter = 40;

   l1_norms = NULL;
   pos_l1_norms = false;
   B = X = V = Z = NULL;
   X0 = X1 = NULL;
   fir_coeffs = NULL;
}

HypreSmoother::HypreSmoother(HypreParMatrix &_A, int _type,
                             int _relax_times, double _relax_weight, double _omega,
                             int _poly_order, double _poly_fraction)
{
   type = _type;
   relax_times = _relax_times;
   relax_weight = _relax_weight;
   omega = _omega;
   poly_order = _poly_order;
   poly_fraction = _poly_fraction;

   l1_norms = NULL;
   pos_l1_norms = false;
   B = X = V = Z = NULL;
   X0 = X1 = NULL;
   fir_coeffs = NULL;

   SetOperator(_A);
}

void HypreSmoother::SetType(HypreSmoother::Type _type, int _relax_times)
{
   type = static_cast<int>(_type);
   relax_times = _relax_times;
}

void HypreSmoother::SetSOROptions(double _relax_weight, double _omega)
{
   relax_weight = _relax_weight;
   omega = _omega;
}

void HypreSmoother::SetPolyOptions(int _poly_order, double _poly_fraction)
{
   poly_order = _poly_order;
   poly_fraction = _poly_fraction;
}

void HypreSmoother::SetTaubinOptions(double _lambda, double _mu,
                                     int _taubin_iter)
{
   lambda = _lambda;
   mu = _mu;
   taubin_iter = _taubin_iter;
}

void HypreSmoother::SetWindowByName(const char* name)
{
   double a = -1, b, c;
   if (!strcmp(name,"Rectangular")) { a = 1.0,  b = 0.0,  c = 0.0; }
   if (!strcmp(name,"Hanning")) { a = 0.5,  b = 0.5,  c = 0.0; }
   if (!strcmp(name,"Hamming")) { a = 0.54, b = 0.46, c = 0.0; }
   if (!strcmp(name,"Blackman")) { a = 0.42, b = 0.50, c = 0.08; }
   if (a < 0)
   {
      mfem_error("HypreSmoother::SetWindowByName : name not recognized!");
   }

   SetWindowParameters(a, b, c);
}

void HypreSmoother::SetWindowParameters(double a, double b, double c)
{
   window_params[0] = a;
   window_params[1] = b;
   window_params[2] = c;
}

void HypreSmoother::SetOperator(const Operator &op)
{
   A = const_cast<HypreParMatrix *>(dynamic_cast<const HypreParMatrix *>(&op));
   if (A == NULL)
   {
      mfem_error("HypreSmoother::SetOperator : not HypreParMatrix!");
   }

   height = A->Height();
   width = A->Width();

   if (B) { delete B; }
   if (X) { delete X; }
   if (V) { delete V; }
   if (Z) { delete Z; }
   if (l1_norms)
   {
      mfem_hypre_TFree(l1_norms);
   }
   delete X0;
   delete X1;

   X1 = X0 = Z = V = B = X = NULL;

   if (type >= 1 && type <= 4)
   {
      hypre_ParCSRComputeL1Norms(*A, type, NULL, &l1_norms);
   }
   else if (type == 5)
   {
      l1_norms = mfem_hypre_CTAlloc(double, height);
      Vector ones(height), diag(l1_norms, height);
      ones = 1.0;
      A->Mult(ones, diag);
      type = 1;
   }
   else
   {
      l1_norms = NULL;
   }
   if (l1_norms && pos_l1_norms)
   {
      for (int i = 0; i < height; i++)
      {
         l1_norms[i] = std::abs(l1_norms[i]);
      }
   }

   if (type == 16)
   {
      poly_scale = 1;
      hypre_ParCSRMaxEigEstimateCG(*A, poly_scale, 10,
                                   &max_eig_est, &min_eig_est);
      Z = new HypreParVector(*A);
   }
   else if (type == 1001 || type == 1002)
   {
      poly_scale = 0;
      hypre_ParCSRMaxEigEstimateCG(*A, poly_scale, 10,
                                   &max_eig_est, &min_eig_est);

      // The Taubin and FIR polynomials are defined on [0, 2]
      max_eig_est /= 2;

      // Compute window function, Chebyshev coefficients, and allocate temps.
      if (type == 1002)
      {
         // Temporaries for Chebyshev recursive evaluation
         Z = new HypreParVector(*A);
         X0 = new HypreParVector(*A);
         X1 = new HypreParVector(*A);

         SetFIRCoefficients(max_eig_est);
      }
   }
}

void HypreSmoother::SetFIRCoefficients(double max_eig)
{
   if (fir_coeffs)
   {
      delete [] fir_coeffs;
   }

   fir_coeffs = new double[poly_order+1];

   double* window_coeffs = new double[poly_order+1];
   double* cheby_coeffs = new double[poly_order+1];

   double a = window_params[0];
   double b = window_params[1];
   double c = window_params[2];
   for (int i = 0; i <= poly_order; i++)
   {
      double t = (i*M_PI)/(poly_order+1);
      window_coeffs[i] = a + b*cos(t) +c*cos(2*t);
   }

   double k_pb = poly_fraction*max_eig;
   double theta_pb = acos(1.0 -0.5*k_pb);
   double sigma = 0.0;
   cheby_coeffs[0] = (theta_pb +sigma)/M_PI;
   for (int i = 1; i <= poly_order; i++)
   {
      double t = i*(theta_pb+sigma);
      cheby_coeffs[i] = 2.0*sin(t)/(i*M_PI);
   }

   for (int i = 0; i <= poly_order; i++)
   {
      fir_coeffs[i] = window_coeffs[i]*cheby_coeffs[i];
   }

   delete[] window_coeffs;
   delete[] cheby_coeffs;
}

void HypreSmoother::Mult(const HypreParVector &b, HypreParVector &x) const
{
   if (A == NULL)
   {
      mfem_error("HypreSmoother::Mult (...) : HypreParMatrix A is missing");
      return;
   }

   if (!iterative_mode)
   {
      if (type == 0 && relax_times == 1)
      {
         HYPRE_ParCSRDiagScale(NULL, *A, b, x);
         if (relax_weight != 1.0)
         {
            x *= relax_weight;
         }
         return;
      }
      x = 0.0;
   }

   if (V == NULL)
   {
      V = new HypreParVector(*A);
   }

   if (type == 1001)
   {
      for (int sweep = 0; sweep < relax_times; sweep++)
      {
         ParCSRRelax_Taubin(*A, b, lambda, mu, taubin_iter,
                            max_eig_est,
                            x, *V);
      }
   }
   else if (type == 1002)
   {
      for (int sweep = 0; sweep < relax_times; sweep++)
      {
         ParCSRRelax_FIR(*A, b,
                         max_eig_est,
                         poly_order,
                         fir_coeffs,
                         x,
                         *X0, *X1, *V, *Z);
      }
   }
   else
   {
      if (Z == NULL)
         hypre_ParCSRRelax(*A, b, type,
                           relax_times, l1_norms, relax_weight, omega,
                           max_eig_est, min_eig_est, poly_order, poly_fraction,
                           x, *V, NULL);
      else
         hypre_ParCSRRelax(*A, b, type,
                           relax_times, l1_norms, relax_weight, omega,
                           max_eig_est, min_eig_est, poly_order, poly_fraction,
                           x, *V, *Z);
   }
}

void HypreSmoother::Mult(const Vector &b, Vector &x) const
{
   if (A == NULL)
   {
      mfem_error("HypreSmoother::Mult (...) : HypreParMatrix A is missing");
      return;
   }
   if (B == NULL)
   {
      B = new HypreParVector(A->GetComm(),
                             A -> GetGlobalNumRows(),
                             b.GetData(),
                             A -> GetRowStarts());
      X = new HypreParVector(A->GetComm(),
                             A -> GetGlobalNumCols(),
                             x.GetData(),
                             A -> GetColStarts());
   }
   else
   {
      B -> SetData(b.GetData());
      X -> SetData(x.GetData());
   }

   Mult(*B, *X);
}

HypreSmoother::~HypreSmoother()
{
   if (B) { delete B; }
   if (X) { delete X; }
   if (V) { delete V; }
   if (Z) { delete Z; }
   if (l1_norms)
   {
      mfem_hypre_TFree(l1_norms);
   }
   if (fir_coeffs)
   {
      delete [] fir_coeffs;
   }
   if (X0) { delete X0; }
   if (X1) { delete X1; }
}


HypreSolver::HypreSolver()
{
   A = NULL;
   setup_called = 0;
   B = X = NULL;
}

HypreSolver::HypreSolver(HypreParMatrix *_A)
   : Solver(_A->Height(), _A->Width())
{
   A = _A;
   setup_called = 0;
   B = X = NULL;
}

void HypreSolver::Mult(const HypreParVector &b, HypreParVector &x) const
{
   MFEM_GPU_CANNOT_PASS;
   if (A == NULL)
   {
      mfem_error("HypreSolver::Mult (...) : HypreParMatrix A is missing");
      return;
   }
   if (!setup_called)
   {
      SetupFcn()(*this, *A, b, x);
      setup_called = 1;
   }

   if (!iterative_mode)
   {
      x = 0.0;
   }
   SolveFcn()(*this, *A, b, x);
}

void HypreSolver::Mult(const Vector &b, Vector &x) const
{
   MFEM_GPU_CANNOT_PASS;
   if (A == NULL)
   {
      mfem_error("HypreSolver::Mult (...) : HypreParMatrix A is missing");
      return;
   }
   if (B == NULL)
   {
      B = new HypreParVector(A->GetComm(),
                             A -> GetGlobalNumRows(),
                             b.GetData(),
                             A -> GetRowStarts());
      X = new HypreParVector(A->GetComm(),
                             A -> GetGlobalNumCols(),
                             x.GetData(),
                             A -> GetColStarts());
   }
   else
   {
      B -> SetData(b.GetData());
      X -> SetData(x.GetData());
   }

   Mult(*B, *X);
}

HypreSolver::~HypreSolver()
{
   if (B) { delete B; }
   if (X) { delete X; }
}


HyprePCG::HyprePCG(HypreParMatrix &_A) : HypreSolver(&_A)
{
   MPI_Comm comm;

   iterative_mode = true;

   HYPRE_ParCSRMatrixGetComm(*A, &comm);

   HYPRE_ParCSRPCGCreate(comm, &pcg_solver);
}

void HyprePCG::SetTol(double tol)
{
   HYPRE_PCGSetTol(pcg_solver, tol);
}

void HyprePCG::SetMaxIter(int max_iter)
{
   HYPRE_PCGSetMaxIter(pcg_solver, max_iter);
}

void HyprePCG::SetLogging(int logging)
{
   HYPRE_PCGSetLogging(pcg_solver, logging);
}

void HyprePCG::SetPrintLevel(int print_lvl)
{
   HYPRE_ParCSRPCGSetPrintLevel(pcg_solver, print_lvl);
}

void HyprePCG::SetPreconditioner(HypreSolver &precond)
{
   HYPRE_ParCSRPCGSetPrecond(pcg_solver,
                             precond.SolveFcn(),
                             precond.SetupFcn(),
                             precond);
}

void HyprePCG::SetResidualConvergenceOptions(int res_frequency, double rtol)
{
   HYPRE_PCGSetTwoNorm(pcg_solver, 1);
   if (res_frequency > 0)
   {
      HYPRE_PCGSetRecomputeResidualP(pcg_solver, res_frequency);
   }
   if (rtol > 0.0)
   {
      HYPRE_PCGSetResidualTol(pcg_solver, rtol);
   }
}

void HyprePCG::Mult(const HypreParVector &b, HypreParVector &x) const
{
   MFEM_GPU_CANNOT_PASS;
   int myid;
   HYPRE_Int time_index = 0;
   HYPRE_Int num_iterations;
   double final_res_norm;
   MPI_Comm comm;
   HYPRE_Int print_level;

   HYPRE_PCGGetPrintLevel(pcg_solver, &print_level);
   HYPRE_ParCSRPCGSetPrintLevel(pcg_solver, print_level%3);

   HYPRE_ParCSRMatrixGetComm(*A, &comm);

   if (!setup_called)
   {
      if (print_level > 0 && print_level < 3)
      {
         time_index = hypre_InitializeTiming("PCG Setup");
         hypre_BeginTiming(time_index);
      }

      HYPRE_ParCSRPCGSetup(pcg_solver, *A, b, x);
      setup_called = 1;

      if (print_level > 0 && print_level < 3)
      {
         hypre_EndTiming(time_index);
         hypre_PrintTiming("Setup phase times", comm);
         hypre_FinalizeTiming(time_index);
         hypre_ClearTiming();
      }
   }

   if (print_level > 0 && print_level < 3)
   {
      time_index = hypre_InitializeTiming("PCG Solve");
      hypre_BeginTiming(time_index);
   }

   if (!iterative_mode)
   {
      x = 0.0;
   }

   HYPRE_ParCSRPCGSolve(pcg_solver, *A, b, x);

   if (print_level > 0)
   {
      if (print_level < 3)
      {
         hypre_EndTiming(time_index);
         hypre_PrintTiming("Solve phase times", comm);
         hypre_FinalizeTiming(time_index);
         hypre_ClearTiming();
      }

      HYPRE_ParCSRPCGGetNumIterations(pcg_solver, &num_iterations);
      HYPRE_ParCSRPCGGetFinalRelativeResidualNorm(pcg_solver,
                                                  &final_res_norm);

      MPI_Comm_rank(comm, &myid);

      if (myid == 0)
      {
         mfem::out << "PCG Iterations = " << num_iterations << endl
                   << "Final PCG Relative Residual Norm = " << final_res_norm
                   << endl;
      }
   }
   HYPRE_ParCSRPCGSetPrintLevel(pcg_solver, print_level);
}

HyprePCG::~HyprePCG()
{
   HYPRE_ParCSRPCGDestroy(pcg_solver);
}


HypreGMRES::HypreGMRES(HypreParMatrix &_A) : HypreSolver(&_A)
{
   MPI_Comm comm;

   int k_dim    = 50;
   int max_iter = 100;
   double tol   = 1e-6;

   iterative_mode = true;

   HYPRE_ParCSRMatrixGetComm(*A, &comm);

   HYPRE_ParCSRGMRESCreate(comm, &gmres_solver);
   HYPRE_ParCSRGMRESSetKDim(gmres_solver, k_dim);
   HYPRE_ParCSRGMRESSetMaxIter(gmres_solver, max_iter);
   HYPRE_ParCSRGMRESSetTol(gmres_solver, tol);
}

void HypreGMRES::SetTol(double tol)
{
   HYPRE_GMRESSetTol(gmres_solver, tol);
}

void HypreGMRES::SetMaxIter(int max_iter)
{
   HYPRE_GMRESSetMaxIter(gmres_solver, max_iter);
}

void HypreGMRES::SetKDim(int k_dim)
{
   HYPRE_GMRESSetKDim(gmres_solver, k_dim);
}

void HypreGMRES::SetLogging(int logging)
{
   HYPRE_GMRESSetLogging(gmres_solver, logging);
}

void HypreGMRES::SetPrintLevel(int print_lvl)
{
   HYPRE_GMRESSetPrintLevel(gmres_solver, print_lvl);
}

void HypreGMRES::SetPreconditioner(HypreSolver &precond)
{
   HYPRE_ParCSRGMRESSetPrecond(gmres_solver,
                               precond.SolveFcn(),
                               precond.SetupFcn(),
                               precond);
}

void HypreGMRES::Mult(const HypreParVector &b, HypreParVector &x) const
{
   MFEM_GPU_CANNOT_PASS;
   int myid;
   HYPRE_Int time_index = 0;
   HYPRE_Int num_iterations;
   double final_res_norm;
   MPI_Comm comm;
   HYPRE_Int print_level;

   HYPRE_GMRESGetPrintLevel(gmres_solver, &print_level);

   HYPRE_ParCSRMatrixGetComm(*A, &comm);

   if (!setup_called)
   {
      if (print_level > 0)
      {
         time_index = hypre_InitializeTiming("GMRES Setup");
         hypre_BeginTiming(time_index);
      }

      HYPRE_ParCSRGMRESSetup(gmres_solver, *A, b, x);
      setup_called = 1;

      if (print_level > 0)
      {
         hypre_EndTiming(time_index);
         hypre_PrintTiming("Setup phase times", comm);
         hypre_FinalizeTiming(time_index);
         hypre_ClearTiming();
      }
   }

   if (print_level > 0)
   {
      time_index = hypre_InitializeTiming("GMRES Solve");
      hypre_BeginTiming(time_index);
   }

   if (!iterative_mode)
   {
      x = 0.0;
   }

   HYPRE_ParCSRGMRESSolve(gmres_solver, *A, b, x);

   if (print_level > 0)
   {
      hypre_EndTiming(time_index);
      hypre_PrintTiming("Solve phase times", comm);
      hypre_FinalizeTiming(time_index);
      hypre_ClearTiming();

      HYPRE_ParCSRGMRESGetNumIterations(gmres_solver, &num_iterations);
      HYPRE_ParCSRGMRESGetFinalRelativeResidualNorm(gmres_solver,
                                                    &final_res_norm);

      MPI_Comm_rank(comm, &myid);

      if (myid == 0)
      {
         mfem::out << "GMRES Iterations = " << num_iterations << endl
                   << "Final GMRES Relative Residual Norm = " << final_res_norm
                   << endl;
      }
   }
}

HypreGMRES::~HypreGMRES()
{
   HYPRE_ParCSRGMRESDestroy(gmres_solver);
}


HypreParaSails::HypreParaSails(HypreParMatrix &A) : HypreSolver(&A)
{
   MPI_Comm comm;

   int    sai_max_levels = 1;
   double sai_threshold  = 0.1;
   double sai_filter     = 0.1;
   int    sai_sym        = 0;
   double sai_loadbal    = 0.0;
   int    sai_reuse      = 0;
   int    sai_logging    = 1;

   HYPRE_ParCSRMatrixGetComm(A, &comm);

   HYPRE_ParaSailsCreate(comm, &sai_precond);
   HYPRE_ParaSailsSetParams(sai_precond, sai_threshold, sai_max_levels);
   HYPRE_ParaSailsSetFilter(sai_precond, sai_filter);
   HYPRE_ParaSailsSetSym(sai_precond, sai_sym);
   HYPRE_ParaSailsSetLoadbal(sai_precond, sai_loadbal);
   HYPRE_ParaSailsSetReuse(sai_precond, sai_reuse);
   HYPRE_ParaSailsSetLogging(sai_precond, sai_logging);
}

void HypreParaSails::SetSymmetry(int sym)
{
   HYPRE_ParaSailsSetSym(sai_precond, sym);
}

HypreParaSails::~HypreParaSails()
{
   HYPRE_ParaSailsDestroy(sai_precond);
}


HypreEuclid::HypreEuclid(HypreParMatrix &A) : HypreSolver(&A)
{
   MPI_Comm comm;

   int    euc_level = 1; // We use ILU(1)
   int    euc_stats = 0; // No logging
   int    euc_mem   = 0; // No memory logging
   int    euc_bj    = 0; // 1: Use Block Jacobi
   int    euc_ro_sc = 0; // 1: Use Row scaling

   HYPRE_ParCSRMatrixGetComm(A, &comm);

   HYPRE_EuclidCreate(comm, &euc_precond);
   HYPRE_EuclidSetLevel(euc_precond, euc_level);
   HYPRE_EuclidSetStats(euc_precond, euc_stats);
   HYPRE_EuclidSetMem(euc_precond, euc_mem);
   HYPRE_EuclidSetBJ(euc_precond, euc_bj);
   HYPRE_EuclidSetRowScale(euc_precond, euc_ro_sc);
}

HypreEuclid::~HypreEuclid()
{
   HYPRE_EuclidDestroy(euc_precond);
}


HypreBoomerAMG::HypreBoomerAMG()
{
   HYPRE_BoomerAMGCreate(&amg_precond);
   SetDefaultOptions();
}

HypreBoomerAMG::HypreBoomerAMG(HypreParMatrix &A) : HypreSolver(&A)
{
   HYPRE_BoomerAMGCreate(&amg_precond);
   SetDefaultOptions();
}

void HypreBoomerAMG::SetDefaultOptions()
{
   // AMG coarsening options:
   int coarsen_type = 10;   // 10 = HMIS, 8 = PMIS, 6 = Falgout, 0 = CLJP
   int agg_levels   = 1;    // number of aggressive coarsening levels
   double theta     = 0.25; // strength threshold: 0.25, 0.5, 0.8

   // AMG interpolation options:
   int interp_type  = 6;    // 6 = extended+i, 0 = classical
   int Pmax         = 4;    // max number of elements per row in P

   // AMG relaxation options:
   int relax_type   = 8;    // 8 = l1-GS, 6 = symm. GS, 3 = GS, 18 = l1-Jacobi
   int relax_sweeps = 1;    // relaxation sweeps on each level

   // Additional options:
   int print_level  = 1;    // print AMG iterations? 1 = no, 2 = yes
   int max_levels   = 25;   // max number of levels in AMG hierarchy

   HYPRE_BoomerAMGSetCoarsenType(amg_precond, coarsen_type);
   HYPRE_BoomerAMGSetAggNumLevels(amg_precond, agg_levels);
   HYPRE_BoomerAMGSetRelaxType(amg_precond, relax_type);
   HYPRE_BoomerAMGSetNumSweeps(amg_precond, relax_sweeps);
   HYPRE_BoomerAMGSetStrongThreshold(amg_precond, theta);
   HYPRE_BoomerAMGSetInterpType(amg_precond, interp_type);
   HYPRE_BoomerAMGSetPMaxElmts(amg_precond, Pmax);
   HYPRE_BoomerAMGSetPrintLevel(amg_precond, print_level);
   HYPRE_BoomerAMGSetMaxLevels(amg_precond, max_levels);

   // Use as a preconditioner (one V-cycle, zero tolerance)
   HYPRE_BoomerAMGSetMaxIter(amg_precond, 1);
   HYPRE_BoomerAMGSetTol(amg_precond, 0.0);
}

void HypreBoomerAMG::ResetAMGPrecond()
{
   HYPRE_Int coarsen_type;
   HYPRE_Int agg_levels;
   HYPRE_Int relax_type;
   HYPRE_Int relax_sweeps;
   HYPRE_Real theta;
   HYPRE_Int interp_type;
   HYPRE_Int Pmax;
   HYPRE_Int print_level;
   HYPRE_Int dim;
   HYPRE_Int nrbms = rbms.Size();
   HYPRE_Int nodal;
   HYPRE_Int nodal_diag;
   HYPRE_Int relax_coarse;
   HYPRE_Int interp_vec_variant;
   HYPRE_Int q_max;
   HYPRE_Int smooth_interp_vectors;
   HYPRE_Int interp_refine;

   hypre_ParAMGData *amg_data = (hypre_ParAMGData *)amg_precond;

   // read options from amg_precond
   HYPRE_BoomerAMGGetCoarsenType(amg_precond, &coarsen_type);
   agg_levels = hypre_ParAMGDataAggNumLevels(amg_data);
   relax_type = hypre_ParAMGDataUserRelaxType(amg_data);
   relax_sweeps = hypre_ParAMGDataUserNumSweeps(amg_data);
   HYPRE_BoomerAMGGetStrongThreshold(amg_precond, &theta);
   hypre_BoomerAMGGetInterpType(amg_precond, &interp_type);
   HYPRE_BoomerAMGGetPMaxElmts(amg_precond, &Pmax);
   HYPRE_BoomerAMGGetPrintLevel(amg_precond, &print_level);
   HYPRE_BoomerAMGGetNumFunctions(amg_precond, &dim);
   if (nrbms) // elasticity solver options
   {
      nodal = hypre_ParAMGDataNodal(amg_data);
      nodal_diag = hypre_ParAMGDataNodalDiag(amg_data);
      HYPRE_BoomerAMGGetCycleRelaxType(amg_precond, &relax_coarse, 3);
      interp_vec_variant = hypre_ParAMGInterpVecVariant(amg_data);
      q_max = hypre_ParAMGInterpVecQMax(amg_data);
      smooth_interp_vectors = hypre_ParAMGSmoothInterpVectors(amg_data);
      interp_refine = hypre_ParAMGInterpRefine(amg_data);
   }

   HYPRE_BoomerAMGDestroy(amg_precond);
   HYPRE_BoomerAMGCreate(&amg_precond);

   HYPRE_BoomerAMGSetCoarsenType(amg_precond, coarsen_type);
   HYPRE_BoomerAMGSetAggNumLevels(amg_precond, agg_levels);
   HYPRE_BoomerAMGSetRelaxType(amg_precond, relax_type);
   HYPRE_BoomerAMGSetNumSweeps(amg_precond, relax_sweeps);
   HYPRE_BoomerAMGSetMaxLevels(amg_precond, 25);
   HYPRE_BoomerAMGSetTol(amg_precond, 0.0);
   HYPRE_BoomerAMGSetMaxIter(amg_precond, 1); // one V-cycle
   HYPRE_BoomerAMGSetStrongThreshold(amg_precond, theta);
   HYPRE_BoomerAMGSetInterpType(amg_precond, interp_type);
   HYPRE_BoomerAMGSetPMaxElmts(amg_precond, Pmax);
   HYPRE_BoomerAMGSetPrintLevel(amg_precond, print_level);
   HYPRE_BoomerAMGSetNumFunctions(amg_precond, dim);
   if (nrbms)
   {
      HYPRE_BoomerAMGSetNodal(amg_precond, nodal);
      HYPRE_BoomerAMGSetNodalDiag(amg_precond, nodal_diag);
      HYPRE_BoomerAMGSetCycleRelaxType(amg_precond, relax_coarse, 3);
      HYPRE_BoomerAMGSetInterpVecVariant(amg_precond, interp_vec_variant);
      HYPRE_BoomerAMGSetInterpVecQMax(amg_precond, q_max);
      HYPRE_BoomerAMGSetSmoothInterpVectors(amg_precond, smooth_interp_vectors);
      HYPRE_BoomerAMGSetInterpRefine(amg_precond, interp_refine);
      RecomputeRBMs();
      HYPRE_BoomerAMGSetInterpVectors(amg_precond, rbms.Size(), rbms.GetData());
   }
}

void HypreBoomerAMG::SetOperator(const Operator &op)
{
   const HypreParMatrix *new_A = dynamic_cast<const HypreParMatrix *>(&op);
   MFEM_VERIFY(new_A, "new Operator must be a HypreParMatrix!");

   if (A) { ResetAMGPrecond(); }

   // update base classes: Operator, Solver, HypreSolver
   height = new_A->Height();
   width  = new_A->Width();
   A = const_cast<HypreParMatrix *>(new_A);
   setup_called = 0;
   delete X;
   delete B;
   B = X = NULL;
}

void HypreBoomerAMG::SetSystemsOptions(int dim)
{
   HYPRE_BoomerAMGSetNumFunctions(amg_precond, dim);

   // More robust options with respect to convergence
   HYPRE_BoomerAMGSetAggNumLevels(amg_precond, 0);
   HYPRE_BoomerAMGSetStrongThreshold(amg_precond, 0.5);
}

// Rotational rigid-body mode functions, used in SetElasticityOptions()
static void func_rxy(const Vector &x, Vector &y)
{
   y = 0.0; y(0) = x(1); y(1) = -x(0);
}
static void func_ryz(const Vector &x, Vector &y)
{
   y = 0.0; y(1) = x(2); y(2) = -x(1);
}
static void func_rzx(const Vector &x, Vector &y)
{
   y = 0.0; y(2) = x(0); y(0) = -x(2);
}

void HypreBoomerAMG::RecomputeRBMs()
{
   int nrbms;
   Array<HypreParVector*> gf_rbms;
   int dim = fespace->GetParMesh()->Dimension();

   for (int i = 0; i < rbms.Size(); i++)
   {
      HYPRE_ParVectorDestroy(rbms[i]);
   }

   if (dim == 2)
   {
      nrbms = 1;

      VectorFunctionCoefficient coeff_rxy(2, func_rxy);

      ParGridFunction rbms_rxy(fespace);
      rbms_rxy.ProjectCoefficient(coeff_rxy);

      rbms.SetSize(nrbms);
      gf_rbms.SetSize(nrbms);
      gf_rbms[0] = rbms_rxy.ParallelAverage();
   }
   else if (dim == 3)
   {
      nrbms = 3;

      VectorFunctionCoefficient coeff_rxy(3, func_rxy);
      VectorFunctionCoefficient coeff_ryz(3, func_ryz);
      VectorFunctionCoefficient coeff_rzx(3, func_rzx);

      ParGridFunction rbms_rxy(fespace);
      ParGridFunction rbms_ryz(fespace);
      ParGridFunction rbms_rzx(fespace);
      rbms_rxy.ProjectCoefficient(coeff_rxy);
      rbms_ryz.ProjectCoefficient(coeff_ryz);
      rbms_rzx.ProjectCoefficient(coeff_rzx);

      rbms.SetSize(nrbms);
      gf_rbms.SetSize(nrbms);
      gf_rbms[0] = rbms_rxy.ParallelAverage();
      gf_rbms[1] = rbms_ryz.ParallelAverage();
      gf_rbms[2] = rbms_rzx.ParallelAverage();
   }
   else
   {
      nrbms = 0;
      rbms.SetSize(nrbms);
   }

   // Transfer the RBMs from the ParGridFunction to the HYPRE_ParVector objects
   for (int i = 0; i < nrbms; i++)
   {
      rbms[i] = gf_rbms[i]->StealParVector();
      delete gf_rbms[i];
   }
}

void HypreBoomerAMG::SetElasticityOptions(ParFiniteElementSpace *fespace)
{
   // Save the finite element space to support multiple calls to SetOperator()
   this->fespace = fespace;

   // Make sure the systems AMG options are set
   int dim = fespace->GetParMesh()->Dimension();
   SetSystemsOptions(dim);

   // Nodal coarsening options (nodal coarsening is required for this solver)
   // See hypre's new_ij driver and the paper for descriptions.
   int nodal                 = 4; // strength reduction norm: 1, 3 or 4
   int nodal_diag            = 1; // diagonal in strength matrix: 0, 1 or 2
   int relax_coarse          = 8; // smoother on the coarsest grid: 8, 99 or 29

   // Elasticity interpolation options
   int interp_vec_variant    = 2; // 1 = GM-1, 2 = GM-2, 3 = LN
   int q_max                 = 4; // max elements per row for each Q
   int smooth_interp_vectors = 1; // smooth the rigid-body modes?

   // Optionally pre-process the interpolation matrix through iterative weight
   // refinement (this is generally applicable for any system)
   int interp_refine         = 1;

   HYPRE_BoomerAMGSetNodal(amg_precond, nodal);
   HYPRE_BoomerAMGSetNodalDiag(amg_precond, nodal_diag);
   HYPRE_BoomerAMGSetCycleRelaxType(amg_precond, relax_coarse, 3);
   HYPRE_BoomerAMGSetInterpVecVariant(amg_precond, interp_vec_variant);
   HYPRE_BoomerAMGSetInterpVecQMax(amg_precond, q_max);
   HYPRE_BoomerAMGSetSmoothInterpVectors(amg_precond, smooth_interp_vectors);
   HYPRE_BoomerAMGSetInterpRefine(amg_precond, interp_refine);

   RecomputeRBMs();
   HYPRE_BoomerAMGSetInterpVectors(amg_precond, rbms.Size(), rbms.GetData());
}

HypreBoomerAMG::~HypreBoomerAMG()
{
   for (int i = 0; i < rbms.Size(); i++)
   {
      HYPRE_ParVectorDestroy(rbms[i]);
   }

   HYPRE_BoomerAMGDestroy(amg_precond);
}


HypreAMS::HypreAMS(HypreParMatrix &A, ParFiniteElementSpace *edge_fespace)
   : HypreSolver(&A)
{
   int cycle_type       = 13;
   int rlx_type         = 2;
   int rlx_sweeps       = 1;
   double rlx_weight    = 1.0;
   double rlx_omega     = 1.0;
   int amg_coarsen_type = 10;
   int amg_agg_levels   = 1;
   int amg_rlx_type     = 8;
   double theta         = 0.25;
   int amg_interp_type  = 6;
   int amg_Pmax         = 4;

   int dim = edge_fespace->GetMesh()->Dimension();
   int sdim = edge_fespace->GetMesh()->SpaceDimension();
   const FiniteElementCollection *edge_fec = edge_fespace->FEColl();

   bool trace_space, rt_trace_space;
   ND_Trace_FECollection *nd_tr_fec = NULL;
   trace_space = dynamic_cast<const ND_Trace_FECollection*>(edge_fec);
   rt_trace_space = dynamic_cast<const RT_Trace_FECollection*>(edge_fec);
   trace_space = trace_space || rt_trace_space;

   int p = 1;
   if (edge_fespace->GetNE() > 0)
   {
      if (trace_space)
      {
         p = edge_fespace->GetFaceOrder(0);
         if (dim == 2) { p++; }
      }
      else
      {
         p = edge_fespace->GetOrder(0);
      }
   }

   ParMesh *pmesh = edge_fespace->GetParMesh();
   if (rt_trace_space)
   {
      nd_tr_fec = new ND_Trace_FECollection(p, dim);
      edge_fespace = new ParFiniteElementSpace(pmesh, nd_tr_fec);
   }

   HYPRE_AMSCreate(&ams);

   HYPRE_AMSSetDimension(ams, sdim); // 2D H(div) and 3D H(curl) problems
   HYPRE_AMSSetTol(ams, 0.0);
   HYPRE_AMSSetMaxIter(ams, 1); // use as a preconditioner
   HYPRE_AMSSetCycleType(ams, cycle_type);
   HYPRE_AMSSetPrintLevel(ams, 1);

   // define the nodal linear finite element space associated with edge_fespace
   FiniteElementCollection *vert_fec;
   if (trace_space)
   {
      vert_fec = new H1_Trace_FECollection(p, dim);
   }
   else
   {
      vert_fec = new H1_FECollection(p, dim);
   }
   ParFiniteElementSpace *vert_fespace = new ParFiniteElementSpace(pmesh,
                                                                   vert_fec);

   // generate and set the vertex coordinates
   if (p == 1)
   {
      ParGridFunction x_coord(vert_fespace);
      ParGridFunction y_coord(vert_fespace);
      ParGridFunction z_coord(vert_fespace);
      double *coord;
      for (int i = 0; i < pmesh->GetNV(); i++)
      {
         coord = pmesh -> GetVertex(i);
         x_coord(i) = coord[0];
         y_coord(i) = coord[1];
         if (sdim == 3) { z_coord(i) = coord[2]; }
      }
      x = x_coord.ParallelProject();
      y = y_coord.ParallelProject();
      if (sdim == 2)
      {
         z = NULL;
         HYPRE_AMSSetCoordinateVectors(ams, *x, *y, NULL);
      }
      else
      {
         z = z_coord.ParallelProject();
         HYPRE_AMSSetCoordinateVectors(ams, *x, *y, *z);
      }
   }
   else
   {
      x = NULL;
      y = NULL;
      z = NULL;
   }

   // generate and set the discrete gradient
   ParDiscreteLinearOperator *grad;
   grad = new ParDiscreteLinearOperator(vert_fespace, edge_fespace);
   if (trace_space)
   {
      grad->AddTraceFaceInterpolator(new GradientInterpolator);
   }
   else
   {
      grad->AddDomainInterpolator(new GradientInterpolator);
   }
   grad->Assemble();
   grad->Finalize();
   G = grad->ParallelAssemble();
   HYPRE_AMSSetDiscreteGradient(ams, *G);
   delete grad;

   // generate and set the Nedelec interpolation matrices
   Pi = Pix = Piy = Piz = NULL;
   if (p > 1)
   {
      ParFiniteElementSpace *vert_fespace_d
         = new ParFiniteElementSpace(pmesh, vert_fec, sdim, Ordering::byVDIM);

      ParDiscreteLinearOperator *id_ND;
      id_ND = new ParDiscreteLinearOperator(vert_fespace_d, edge_fespace);
      if (trace_space)
      {
         id_ND->AddTraceFaceInterpolator(new IdentityInterpolator);
      }
      else
      {
         id_ND->AddDomainInterpolator(new IdentityInterpolator);
      }
      id_ND->Assemble();
      id_ND->Finalize();

      if (cycle_type < 10)
      {
         Pi = id_ND->ParallelAssemble();
      }
      else
      {
         Array2D<HypreParMatrix *> Pi_blocks;
         id_ND->GetParBlocks(Pi_blocks);
         Pix = Pi_blocks(0,0);
         Piy = Pi_blocks(0,1);
         if (sdim == 3) { Piz = Pi_blocks(0,2); }
      }

      delete id_ND;

      HYPRE_ParCSRMatrix HY_Pi  = (Pi)  ? (HYPRE_ParCSRMatrix) *Pi  : NULL;
      HYPRE_ParCSRMatrix HY_Pix = (Pix) ? (HYPRE_ParCSRMatrix) *Pix : NULL;
      HYPRE_ParCSRMatrix HY_Piy = (Piy) ? (HYPRE_ParCSRMatrix) *Piy : NULL;
      HYPRE_ParCSRMatrix HY_Piz = (Piz) ? (HYPRE_ParCSRMatrix) *Piz : NULL;
      HYPRE_AMSSetInterpolations(ams, HY_Pi, HY_Pix, HY_Piy, HY_Piz);

      delete vert_fespace_d;
   }

   delete vert_fespace;
   delete vert_fec;

   if (rt_trace_space)
   {
      delete edge_fespace;
      delete nd_tr_fec;
   }

   // set additional AMS options
   HYPRE_AMSSetSmoothingOptions(ams, rlx_type, rlx_sweeps, rlx_weight, rlx_omega);
   HYPRE_AMSSetAlphaAMGOptions(ams, amg_coarsen_type, amg_agg_levels, amg_rlx_type,
                               theta, amg_interp_type, amg_Pmax);
   HYPRE_AMSSetBetaAMGOptions(ams, amg_coarsen_type, amg_agg_levels, amg_rlx_type,
                              theta, amg_interp_type, amg_Pmax);
}

HypreAMS::~HypreAMS()
{
   HYPRE_AMSDestroy(ams);

   delete x;
   delete y;
   delete z;

   delete G;
   delete Pi;
   delete Pix;
   delete Piy;
   delete Piz;
}

void HypreAMS::SetPrintLevel(int print_lvl)
{
   HYPRE_AMSSetPrintLevel(ams, print_lvl);
}

HypreADS::HypreADS(HypreParMatrix &A, ParFiniteElementSpace *face_fespace)
   : HypreSolver(&A)
{
   int cycle_type       = 11;
   int rlx_type         = 2;
   int rlx_sweeps       = 1;
   double rlx_weight    = 1.0;
   double rlx_omega     = 1.0;
   int amg_coarsen_type = 10;
   int amg_agg_levels   = 1;
   int amg_rlx_type     = 8;
   double theta         = 0.25;
   int amg_interp_type  = 6;
   int amg_Pmax         = 4;
   int ams_cycle_type   = 14;

   const FiniteElementCollection *face_fec = face_fespace->FEColl();
   bool trace_space =
      (dynamic_cast<const RT_Trace_FECollection*>(face_fec) != NULL);
   int p = 1;
   if (face_fespace->GetNE() > 0)
   {
      if (trace_space)
      {
         p = face_fespace->GetFaceOrder(0) + 1;
      }
      else
      {
         p = face_fespace->GetOrder(0);
      }
   }

   HYPRE_ADSCreate(&ads);

   HYPRE_ADSSetTol(ads, 0.0);
   HYPRE_ADSSetMaxIter(ads, 1); // use as a preconditioner
   HYPRE_ADSSetCycleType(ads, cycle_type);
   HYPRE_ADSSetPrintLevel(ads, 1);

   // define the nodal and edge finite element spaces associated with face_fespace
   ParMesh *pmesh = (ParMesh *) face_fespace->GetMesh();
   FiniteElementCollection *vert_fec, *edge_fec;
   if (trace_space)
   {
      vert_fec = new H1_Trace_FECollection(p, 3);
      edge_fec = new ND_Trace_FECollection(p, 3);
   }
   else
   {
      vert_fec = new H1_FECollection(p, 3);
      edge_fec = new ND_FECollection(p, 3);
   }

   ParFiniteElementSpace *vert_fespace = new ParFiniteElementSpace(pmesh,
                                                                   vert_fec);
   ParFiniteElementSpace *edge_fespace = new ParFiniteElementSpace(pmesh,
                                                                   edge_fec);

   // generate and set the vertex coordinates
   if (p == 1)
   {
      ParGridFunction x_coord(vert_fespace);
      ParGridFunction y_coord(vert_fespace);
      ParGridFunction z_coord(vert_fespace);
      double *coord;
      for (int i = 0; i < pmesh->GetNV(); i++)
      {
         coord = pmesh -> GetVertex(i);
         x_coord(i) = coord[0];
         y_coord(i) = coord[1];
         z_coord(i) = coord[2];
      }
      x = x_coord.ParallelProject();
      y = y_coord.ParallelProject();
      z = z_coord.ParallelProject();
      HYPRE_ADSSetCoordinateVectors(ads, *x, *y, *z);
   }
   else
   {
      x = NULL;
      y = NULL;
      z = NULL;
   }

   // generate and set the discrete curl
   ParDiscreteLinearOperator *curl;
   curl = new ParDiscreteLinearOperator(edge_fespace, face_fespace);
   if (trace_space)
   {
      curl->AddTraceFaceInterpolator(new CurlInterpolator);
   }
   else
   {
      curl->AddDomainInterpolator(new CurlInterpolator);
   }
   curl->Assemble();
   curl->Finalize();
   C = curl->ParallelAssemble();
   C->CopyColStarts(); // since we'll delete edge_fespace
   HYPRE_ADSSetDiscreteCurl(ads, *C);
   delete curl;

   // generate and set the discrete gradient
   ParDiscreteLinearOperator *grad;
   grad = new ParDiscreteLinearOperator(vert_fespace, edge_fespace);
   if (trace_space)
   {
      grad->AddTraceFaceInterpolator(new GradientInterpolator);
   }
   else
   {
      grad->AddDomainInterpolator(new GradientInterpolator);
   }
   grad->Assemble();
   grad->Finalize();
   G = grad->ParallelAssemble();
   G->CopyColStarts(); // since we'll delete vert_fespace
   G->CopyRowStarts(); // since we'll delete edge_fespace
   HYPRE_ADSSetDiscreteGradient(ads, *G);
   delete grad;

   // generate and set the Nedelec and Raviart-Thomas interpolation matrices
   RT_Pi = RT_Pix = RT_Piy = RT_Piz = NULL;
   ND_Pi = ND_Pix = ND_Piy = ND_Piz = NULL;
   if (p > 1)
   {
      ParFiniteElementSpace *vert_fespace_d
         = new ParFiniteElementSpace(pmesh, vert_fec, 3, Ordering::byVDIM);

      ParDiscreteLinearOperator *id_ND;
      id_ND = new ParDiscreteLinearOperator(vert_fespace_d, edge_fespace);
      if (trace_space)
      {
         id_ND->AddTraceFaceInterpolator(new IdentityInterpolator);
      }
      else
      {
         id_ND->AddDomainInterpolator(new IdentityInterpolator);
      }
      id_ND->Assemble();
      id_ND->Finalize();

      if (ams_cycle_type < 10)
      {
         ND_Pi = id_ND->ParallelAssemble();
         ND_Pi->CopyColStarts(); // since we'll delete vert_fespace_d
         ND_Pi->CopyRowStarts(); // since we'll delete edge_fespace
      }
      else
      {
         Array2D<HypreParMatrix *> ND_Pi_blocks;
         id_ND->GetParBlocks(ND_Pi_blocks);
         ND_Pix = ND_Pi_blocks(0,0);
         ND_Piy = ND_Pi_blocks(0,1);
         ND_Piz = ND_Pi_blocks(0,2);
      }

      delete id_ND;

      ParDiscreteLinearOperator *id_RT;
      id_RT = new ParDiscreteLinearOperator(vert_fespace_d, face_fespace);
      if (trace_space)
      {
         id_RT->AddTraceFaceInterpolator(new NormalInterpolator);
      }
      else
      {
         id_RT->AddDomainInterpolator(new IdentityInterpolator);
      }
      id_RT->Assemble();
      id_RT->Finalize();

      if (cycle_type < 10)
      {
         RT_Pi = id_RT->ParallelAssemble();
         RT_Pi->CopyColStarts(); // since we'll delete vert_fespace_d
      }
      else
      {
         Array2D<HypreParMatrix *> RT_Pi_blocks;
         id_RT->GetParBlocks(RT_Pi_blocks);
         RT_Pix = RT_Pi_blocks(0,0);
         RT_Piy = RT_Pi_blocks(0,1);
         RT_Piz = RT_Pi_blocks(0,2);
      }

      delete id_RT;

      HYPRE_ParCSRMatrix HY_RT_Pi, HY_RT_Pix, HY_RT_Piy, HY_RT_Piz;
      HY_RT_Pi  = (RT_Pi)  ? (HYPRE_ParCSRMatrix) *RT_Pi  : NULL;
      HY_RT_Pix = (RT_Pix) ? (HYPRE_ParCSRMatrix) *RT_Pix : NULL;
      HY_RT_Piy = (RT_Piy) ? (HYPRE_ParCSRMatrix) *RT_Piy : NULL;
      HY_RT_Piz = (RT_Piz) ? (HYPRE_ParCSRMatrix) *RT_Piz : NULL;
      HYPRE_ParCSRMatrix HY_ND_Pi, HY_ND_Pix, HY_ND_Piy, HY_ND_Piz;
      HY_ND_Pi  = (ND_Pi)  ? (HYPRE_ParCSRMatrix) *ND_Pi  : NULL;
      HY_ND_Pix = (ND_Pix) ? (HYPRE_ParCSRMatrix) *ND_Pix : NULL;
      HY_ND_Piy = (ND_Piy) ? (HYPRE_ParCSRMatrix) *ND_Piy : NULL;
      HY_ND_Piz = (ND_Piz) ? (HYPRE_ParCSRMatrix) *ND_Piz : NULL;
      HYPRE_ADSSetInterpolations(ads,
                                 HY_RT_Pi, HY_RT_Pix, HY_RT_Piy, HY_RT_Piz,
                                 HY_ND_Pi, HY_ND_Pix, HY_ND_Piy, HY_ND_Piz);

      delete vert_fespace_d;
   }

   delete vert_fec;
   delete vert_fespace;
   delete edge_fec;
   delete edge_fespace;

   // set additional ADS options
   HYPRE_ADSSetSmoothingOptions(ads, rlx_type, rlx_sweeps, rlx_weight, rlx_omega);
   HYPRE_ADSSetAMGOptions(ads, amg_coarsen_type, amg_agg_levels, amg_rlx_type,
                          theta, amg_interp_type, amg_Pmax);
   HYPRE_ADSSetAMSOptions(ads, ams_cycle_type, amg_coarsen_type, amg_agg_levels,
                          amg_rlx_type, theta, amg_interp_type, amg_Pmax);
}

HypreADS::~HypreADS()
{
   HYPRE_ADSDestroy(ads);

   delete x;
   delete y;
   delete z;

   delete G;
   delete C;

   delete RT_Pi;
   delete RT_Pix;
   delete RT_Piy;
   delete RT_Piz;

   delete ND_Pi;
   delete ND_Pix;
   delete ND_Piy;
   delete ND_Piz;
}

void HypreADS::SetPrintLevel(int print_lvl)
{
   HYPRE_ADSSetPrintLevel(ads, print_lvl);
}

HypreLOBPCG::HypreMultiVector::HypreMultiVector(int n, HypreParVector & v,
                                                mv_InterfaceInterpreter & interpreter)
   : hpv(NULL),
     nv(n)
{
   mv_ptr = mv_MultiVectorCreateFromSampleVector(&interpreter, nv,
                                                 (HYPRE_ParVector)v);

   HYPRE_ParVector* vecs = NULL;
   {
      mv_TempMultiVector* tmp =
         (mv_TempMultiVector*)mv_MultiVectorGetData(mv_ptr);
      vecs = (HYPRE_ParVector*)(tmp -> vector);
   }

   hpv = new HypreParVector*[nv];
   for (int i=0; i<nv; i++)
   {
      hpv[i] = new HypreParVector(vecs[i]);
   }
}

HypreLOBPCG::HypreMultiVector::~HypreMultiVector()
{
   if ( hpv != NULL )
   {
      for (int i=0; i<nv; i++)
      {
         delete hpv[i];
      }
      delete [] hpv;
   }

   mv_MultiVectorDestroy(mv_ptr);
}

void
HypreLOBPCG::HypreMultiVector::Randomize(HYPRE_Int seed)
{
   mv_MultiVectorSetRandom(mv_ptr, seed);
}

HypreParVector &
HypreLOBPCG::HypreMultiVector::GetVector(unsigned int i)
{
   MFEM_ASSERT((int)i < nv, "index out of range");

   return ( *hpv[i] );
}

HypreParVector **
HypreLOBPCG::HypreMultiVector::StealVectors()
{
   MFEM_GPU_CANNOT_PASS;
   HypreParVector ** hpv_ret = hpv;

   hpv = NULL;

   mv_TempMultiVector * mv_tmp =
      (mv_TempMultiVector*)mv_MultiVectorGetData(mv_ptr);

   mv_tmp->ownsVectors = 0;

   for (int i=0; i<nv; i++)
   {
      hpv_ret[i]->SetOwnership(1);
   }

   return hpv_ret;
}

HypreLOBPCG::HypreLOBPCG(MPI_Comm c)
   : comm(c),
     myid(0),
     numProcs(1),
     nev(10),
     seed(75),
     glbSize(-1),
     part(NULL),
     multi_vec(NULL),
     x(NULL),
     subSpaceProj(NULL)
{
   MPI_Comm_size(comm,&numProcs);
   MPI_Comm_rank(comm,&myid);

   HYPRE_ParCSRSetupInterpreter(&interpreter);
   HYPRE_ParCSRSetupMatvec(&matvec_fn);
   HYPRE_LOBPCGCreate(&interpreter, &matvec_fn, &lobpcg_solver);
}

HypreLOBPCG::~HypreLOBPCG()
{
   delete multi_vec;
   delete x;
   delete [] part;

   HYPRE_LOBPCGDestroy(lobpcg_solver);
}

void
HypreLOBPCG::SetTol(double tol)
{
   HYPRE_LOBPCGSetTol(lobpcg_solver, tol);
}

void
HypreLOBPCG::SetRelTol(double rel_tol)
{
#if MFEM_HYPRE_VERSION >= 21101
   HYPRE_LOBPCGSetRTol(lobpcg_solver, rel_tol);
#else
   MFEM_ABORT("This method requires HYPRE version >= 2.11.1");
#endif
}

void
HypreLOBPCG::SetMaxIter(int max_iter)
{
   HYPRE_LOBPCGSetMaxIter(lobpcg_solver, max_iter);
}

void
HypreLOBPCG::SetPrintLevel(int logging)
{
   if (myid == 0)
   {
      HYPRE_LOBPCGSetPrintLevel(lobpcg_solver, logging);
   }
}

void
HypreLOBPCG::SetPrecondUsageMode(int pcg_mode)
{
   HYPRE_LOBPCGSetPrecondUsageMode(lobpcg_solver, pcg_mode);
}

void
HypreLOBPCG::SetPreconditioner(Solver & precond)
{
   HYPRE_LOBPCGSetPrecond(lobpcg_solver,
                          (HYPRE_PtrToSolverFcn)this->PrecondSolve,
                          (HYPRE_PtrToSolverFcn)this->PrecondSetup,
                          (HYPRE_Solver)&precond);
}

void
HypreLOBPCG::SetOperator(Operator & A)
{
<<<<<<< HEAD
   MFEM_GPU_CANNOT_PASS;
   int locSize = A.Width();
=======
   HYPRE_Int locSize = A.Width();
>>>>>>> 43f4e6bd

   if (HYPRE_AssumedPartitionCheck())
   {
      part = new HYPRE_Int[2];

      MPI_Scan(&locSize, &part[1], 1, HYPRE_MPI_INT, MPI_SUM, comm);

      part[0] = part[1] - locSize;

      MPI_Allreduce(&locSize, &glbSize, 1, HYPRE_MPI_INT, MPI_SUM, comm);
   }
   else
   {
      part = new HYPRE_Int[numProcs+1];

      MPI_Allgather(&locSize, 1, HYPRE_MPI_INT,
                    &part[1], 1, HYPRE_MPI_INT, comm);

      part[0] = 0;
      for (int i=0; i<numProcs; i++)
      {
         part[i+1] += part[i];
      }

      glbSize = part[numProcs];
   }

   if ( x != NULL )
   {
      delete x;
   }

   // Create a distributed vector without a data array.
   x = new HypreParVector(comm,glbSize,NULL,part);

   matvec_fn.MatvecCreate  = this->OperatorMatvecCreate;
   matvec_fn.Matvec        = this->OperatorMatvec;
   matvec_fn.MatvecDestroy = this->OperatorMatvecDestroy;

   HYPRE_LOBPCGSetup(lobpcg_solver,(HYPRE_Matrix)&A,NULL,NULL);
}

void
HypreLOBPCG::SetMassMatrix(Operator & M)
{
   matvec_fn.MatvecCreate  = this->OperatorMatvecCreate;
   matvec_fn.Matvec        = this->OperatorMatvec;
   matvec_fn.MatvecDestroy = this->OperatorMatvecDestroy;

   HYPRE_LOBPCGSetupB(lobpcg_solver,(HYPRE_Matrix)&M,NULL);
}

void
HypreLOBPCG::GetEigenvalues(Array<double> & eigs)
{
   // Initialize eigenvalues array with marker values
   eigs.SetSize(nev);

   for (int i=0; i<nev; i++)
   {
      eigs[i] = eigenvalues[i];
   }
}

HypreParVector &
HypreLOBPCG::GetEigenvector(unsigned int i)
{
   return multi_vec->GetVector(i);
}

void
HypreLOBPCG::SetInitialVectors(int num_vecs, HypreParVector ** vecs)
{
   // Initialize HypreMultiVector object if necessary
   if ( multi_vec == NULL )
   {
      MFEM_ASSERT(x != NULL, "In HypreLOBPCG::SetInitialVectors()");

      multi_vec = new HypreMultiVector(nev, *x, interpreter);
   }

   // Copy the vectors provided
   for (int i=0; i < min(num_vecs,nev); i++)
   {
      multi_vec->GetVector(i) = *vecs[i];
   }

   // Randomize any remaining vectors
   for (int i=min(num_vecs,nev); i < nev; i++)
   {
      multi_vec->GetVector(i).Randomize(seed);
   }

   // Ensure all vectors are in the proper subspace
   if ( subSpaceProj != NULL )
   {
      HypreParVector y(*x);
      y = multi_vec->GetVector(0);

      for (int i=1; i<nev; i++)
      {
         subSpaceProj->Mult(multi_vec->GetVector(i),
                            multi_vec->GetVector(i-1));
      }
      subSpaceProj->Mult(y,
                         multi_vec->GetVector(nev-1));
   }
}

void
HypreLOBPCG::Solve()
{
   // Initialize HypreMultiVector object if necessary
   if ( multi_vec == NULL )
   {
      MFEM_ASSERT(x != NULL, "In HypreLOBPCG::Solve()");

      multi_vec = new HypreMultiVector(nev, *x, interpreter);
      multi_vec->Randomize(seed);

      if ( subSpaceProj != NULL )
      {
         HypreParVector y(*x);
         y = multi_vec->GetVector(0);

         for (int i=1; i<nev; i++)
         {
            subSpaceProj->Mult(multi_vec->GetVector(i),
                               multi_vec->GetVector(i-1));
         }
         subSpaceProj->Mult(y, multi_vec->GetVector(nev-1));
      }
   }

   eigenvalues.SetSize(nev);
   eigenvalues = NAN;

   // Perform eigenmode calculation
   //
   // The eigenvalues are computed in ascending order (internally the
   // order is determined by the LAPACK routine 'dsydv'.)
   HYPRE_LOBPCGSolve(lobpcg_solver, NULL, *multi_vec, eigenvalues);
}

void *
HypreLOBPCG::OperatorMatvecCreate( void *A,
                                   void *x )
{
   void *matvec_data;

   matvec_data = NULL;

   return ( matvec_data );
}

HYPRE_Int
HypreLOBPCG::OperatorMatvec( void *matvec_data,
                             HYPRE_Complex alpha,
                             void *A,
                             void *x,
                             HYPRE_Complex beta,
                             void *y )
{
   MFEM_VERIFY(alpha == 1.0 && beta == 0.0, "values not supported");

   Operator *Aop = (Operator*)A;

   int width = Aop->Width();

   hypre_ParVector * xPar = (hypre_ParVector *)x;
   hypre_ParVector * yPar = (hypre_ParVector *)y;

   Vector xVec(xPar->local_vector->data, width);
   Vector yVec(yPar->local_vector->data, width);

   Aop->Mult( xVec, yVec );

   return 0;
}

HYPRE_Int
HypreLOBPCG::OperatorMatvecDestroy( void *matvec_data )
{
   return 0;
}

HYPRE_Int
HypreLOBPCG::PrecondSolve(void *solver,
                          void *A,
                          void *b,
                          void *x)
{
   Solver   *PC = (Solver*)solver;
   Operator *OP = (Operator*)A;

   int width = OP->Width();

   hypre_ParVector * bPar = (hypre_ParVector *)b;
   hypre_ParVector * xPar = (hypre_ParVector *)x;

   Vector bVec(bPar->local_vector->data, width);
   Vector xVec(xPar->local_vector->data, width);

   PC->Mult( bVec, xVec );

   return 0;
}

HYPRE_Int
HypreLOBPCG::PrecondSetup(void *solver,
                          void *A,
                          void *b,
                          void *x)
{
   return 0;
}

HypreAME::HypreAME(MPI_Comm comm)
   : myid(0),
     numProcs(1),
     nev(10),
     setT(false),
     ams_precond(NULL),
     eigenvalues(NULL),
     multi_vec(NULL),
     eigenvectors(NULL)
{
   MPI_Comm_size(comm,&numProcs);
   MPI_Comm_rank(comm,&myid);

   HYPRE_AMECreate(&ame_solver);
   HYPRE_AMESetPrintLevel(ame_solver, 0);
}

HypreAME::~HypreAME()
{
   if ( multi_vec )
   {
      mfem_hypre_TFree(multi_vec);
   }

   if ( eigenvectors )
   {
      for (int i=0; i<nev; i++)
      {
         delete eigenvectors[i];
      }
   }
   delete [] eigenvectors;

   if ( eigenvalues )
   {
      mfem_hypre_TFree(eigenvalues);
   }

   HYPRE_AMEDestroy(ame_solver);
}

void
HypreAME::SetNumModes(int num_eigs)
{
   nev = num_eigs;

   HYPRE_AMESetBlockSize(ame_solver, nev);
}

void
HypreAME::SetTol(double tol)
{
   HYPRE_AMESetTol(ame_solver, tol);
}

void
HypreAME::SetRelTol(double rel_tol)
{
#if MFEM_HYPRE_VERSION >= 21101
   HYPRE_AMESetRTol(ame_solver, rel_tol);
#else
   MFEM_ABORT("This method requires HYPRE version >= 2.11.1");
#endif
}

void
HypreAME::SetMaxIter(int max_iter)
{
   HYPRE_AMESetMaxIter(ame_solver, max_iter);
}

void
HypreAME::SetPrintLevel(int logging)
{
   if (myid == 0)
   {
      HYPRE_AMESetPrintLevel(ame_solver, logging);
   }
}

void
HypreAME::SetPreconditioner(HypreSolver & precond)
{
   ams_precond = &precond;
}

void
HypreAME::SetOperator(HypreParMatrix & A)
{
   if ( !setT )
   {
      HYPRE_Solver ams_precond_ptr = (HYPRE_Solver)*ams_precond;

      ams_precond->SetupFcn()(*ams_precond,A,NULL,NULL);

      HYPRE_AMESetAMSSolver(ame_solver, ams_precond_ptr);
   }

   HYPRE_AMESetup(ame_solver);
}

void
HypreAME::SetMassMatrix(HypreParMatrix & M)
{
   HYPRE_ParCSRMatrix parcsr_M = M;
   HYPRE_AMESetMassMatrix(ame_solver,(HYPRE_ParCSRMatrix)parcsr_M);
}

void
HypreAME::Solve()
{
   HYPRE_AMESolve(ame_solver);
}

void
HypreAME::GetEigenvalues(Array<double> & eigs)
{
   // Initialize eigenvalues array with marker values
   eigs.SetSize(nev); eigs = -1.0;

   if ( eigenvalues == NULL )
   {
      // Grab eigenvalues from AME
      HYPRE_AMEGetEigenvalues(ame_solver,&eigenvalues);
   }

   // Copy eigenvalues to eigs array
   for (int i=0; i<nev; i++)
   {
      eigs[i] = eigenvalues[i];
   }
}

void
HypreAME::createDummyVectors()
{
   if ( multi_vec == NULL )
   {
      HYPRE_AMEGetEigenvectors(ame_solver,&multi_vec);
   }

   eigenvectors = new HypreParVector*[nev];
   for (int i=0; i<nev; i++)
   {
      eigenvectors[i] = new HypreParVector(multi_vec[i]);
      eigenvectors[i]->SetOwnership(1);
   }

}

HypreParVector &
HypreAME::GetEigenvector(unsigned int i)
{
   if ( eigenvectors == NULL )
   {
      this->createDummyVectors();
   }

   return *eigenvectors[i];
}

HypreParVector **
HypreAME::StealEigenvectors()
{
   if ( eigenvectors == NULL )
   {
      this->createDummyVectors();
   }

   // Set the local pointers to NULL so that they won't be deleted later
   HypreParVector ** vecs = eigenvectors;
   eigenvectors = NULL;
   multi_vec = NULL;

   return vecs;
}

}

#endif<|MERGE_RESOLUTION|>--- conflicted
+++ resolved
@@ -3359,12 +3359,8 @@
 void
 HypreLOBPCG::SetOperator(Operator & A)
 {
-<<<<<<< HEAD
    MFEM_GPU_CANNOT_PASS;
-   int locSize = A.Width();
-=======
    HYPRE_Int locSize = A.Width();
->>>>>>> 43f4e6bd
 
    if (HYPRE_AssumedPartitionCheck())
    {
