// Copyright (c) 2010, Lawrence Livermore National Security, LLC. Produced at
// the Lawrence Livermore National Laboratory. LLNL-CODE-443211. All Rights
// reserved. See file COPYRIGHT for details.
//
// This file is part of the MFEM library. For more information and source code
// availability see http://mfem.googlecode.com.
//
// MFEM is free software; you can redistribute it and/or modify it under the
// terms of the GNU Lesser General Public License (as published by the Free
// Software Foundation) version 2.1 dated February 1999.

#ifndef MFEM_SOLVERS
#define MFEM_SOLVERS

#ifdef MFEM_USE_SUITESPARSE
#include <umfpack.h>
#endif

/// Abstract base class for iterative solver
class IterativeSolver : public Solver
{
#ifdef MFEM_USE_MPI
private:
   int dot_prod_type; // 0 - local, 1 - global over 'comm'
   MPI_Comm comm;
#endif

protected:
   const Operator *oper;
   Solver *prec;

   int max_iter, print_level;
   double rel_tol, abs_tol;

   // stats
   mutable int final_iter, converged;
   mutable double final_norm;

   double Dot(const Vector &x, const Vector &y) const;
   double Norm(const Vector &x) const { return sqrt(Dot(x, x)); }

public:
   IterativeSolver();

#ifdef MFEM_USE_MPI
   IterativeSolver(MPI_Comm _comm);
#endif

   void SetRelTol(double rtol) { rel_tol = rtol; }
   void SetAbsTol(double atol) { abs_tol = atol; }
   void SetMaxIter(int max_it) { max_iter = max_it; }
   void SetPrintLevel(int print_lvl);

   int GetNumIterations() { return final_iter; }
   int GetConverged() { return converged; }
   double GetFinalNorm() { return final_norm; }

   /// This should be called before SetOperator
   virtual void SetPreconditioner(Solver &pr);

   /// Also calls SetOperator for the preconditioner if there is one
   virtual void SetOperator(const Operator &op);
};


/// Conjugate gradient method
class CGSolver : public IterativeSolver
{
protected:
   mutable Vector r, d, z;

   void UpdateVectors();

public:
   CGSolver() { }

#ifdef MFEM_USE_MPI
   CGSolver(MPI_Comm _comm) : IterativeSolver(_comm) { }
#endif

   virtual void SetOperator(const Operator &op)
   { IterativeSolver::SetOperator(op); UpdateVectors(); }

   virtual void Mult(const Vector &x, Vector &y) const;
};

/// Conjugate gradient method. (tolerances are squared)
void CG(const Operator &A, const Vector &b, Vector &x,
        int print_iter = 0, int max_num_iter = 1000,
        double RTOLERANCE = 1e-12, double ATOLERANCE = 1e-24);

/// Preconditioned conjugate gradient method. (tolerances are squared)
void PCG(const Operator &A, Solver &B, const Vector &b, Vector &x,
         int print_iter = 0, int max_num_iter = 1000,
         double RTOLERANCE = 1e-12, double ATOLERANCE = 1e-24);


/// GMRES method
class GMRESSolver : public IterativeSolver
{
protected:
   int m;

public:
   GMRESSolver() { m = 50; }

#ifdef MFEM_USE_MPI
   GMRESSolver(MPI_Comm _comm) : IterativeSolver(_comm) { m = 50; }
#endif

   void SetKDim(int dim) { m = dim; }

   virtual void Mult(const Vector &x, Vector &y) const;
};

/// GMRES method. (tolerances are squared)
int GMRES(const Operator &A, Vector &x, const Vector &b, Solver &M,
          int &max_iter, int m, double &tol, double atol, int printit);

/// GMRES method. (tolerances are squared)
void GMRES(const Operator &A, Solver &B, const Vector &b, Vector &x,
           int print_iter = 0, int max_num_iter = 1000, int m = 50,
           double rtol = 1e-12, double atol = 1e-24);


/// BiCGSTAB method
class BiCGSTABSolver : public IterativeSolver
{
protected:
   mutable Vector p, phat, s, shat, t, v, r, rtilde;

   void UpdateVectors();

public:
   BiCGSTABSolver() { }

#ifdef MFEM_USE_MPI
   BiCGSTABSolver(MPI_Comm _comm) : IterativeSolver(_comm) { }
#endif

   virtual void SetOperator(const Operator &op)
   { IterativeSolver::SetOperator(op); UpdateVectors(); }

   virtual void Mult(const Vector &x, Vector &y) const;
};

/// BiCGSTAB method. (tolerances are squared)
int BiCGSTAB(const Operator &A, Vector &x, const Vector &b, Solver &M,
             int &max_iter, double &tol, double atol, int printit);

/// BiCGSTAB method. (tolerances are squared)
void BiCGSTAB(const Operator &A, Solver &B, const Vector &b, Vector &x,
              int print_iter = 0, int max_num_iter = 1000,
              double rtol = 1e-12, double atol = 1e-24);


/// MINRES method
class MINRESSolver : public IterativeSolver
{
protected:
   mutable Vector v0, v1, w0, w1, q;
   mutable Vector u1; // used in the preconditioned version

public:
   MINRESSolver() { }

#ifdef MFEM_USE_MPI
   MINRESSolver(MPI_Comm _comm) : IterativeSolver(_comm) { }
#endif

   virtual void SetPreconditioner(Solver &pr)
   { IterativeSolver::SetPreconditioner(pr); if (oper) u1.SetSize(size); }

   virtual void SetOperator(const Operator &op);

   virtual void Mult(const Vector &b, Vector &x) const;
};

/// MINRES method without preconditioner. (tolerances are squared)
void MINRES(const Operator &A, const Vector &b, Vector &x, int print_it = 0,
            int max_it = 1000, double rtol = 1e-12, double atol = 1e-24);

/// MINRES method with preconditioner. (tolerances are squared)
void MINRES(const Operator &A, Solver &B, const Vector &b, Vector &x,
            int print_it = 0, int max_it = 1000,
            double rtol = 1e-12, double atol = 1e-24);


/** Newton's method for solving F(x)=b for a given operator F.
    The method GetGradient must be implemented for the operator.
    The preconditioner is used (in non-iterative mode) to evaluate
    the action of the inverse gradient of the operator.
    If (b.Size() != oper->Size()), then the b is assumed to be zero. */
class NewtonSolver : public IterativeSolver
{
protected:
   mutable Vector r, c;

public:
   NewtonSolver() { }

#ifdef MFEM_USE_MPI
   NewtonSolver(MPI_Comm _comm) : IterativeSolver(_comm) { }
#endif

   virtual void Mult(const Vector &b, Vector &x) const;
};


/** Adaptive restarted GMRES.
    m_max and m_min(=1) are the maximal and minimal restart parameters.
    m_step(=1) is the step to use for going from m_max and m_min.
    cf(=0.4) is a desired convergance factor. */
int aGMRES(const Operator &A, Vector &x, const Vector &b,
           const Operator &M, int &max_iter,
           int m_max, int m_min, int m_step, double cf,
           double &tol, double &atol, int printit);


/// Stationary linear iteration: x <- x + B (b - A x)
void SLI(const Operator &A, const Operator &B,
         const Vector &b, Vector &x,
         int print_iter = 0, int max_num_iter = 1000,
         double RTOLERANCE = 1e-12, double ATOLERANCE = 1e-24);


<<<<<<< HEAD
/// Single Linearly Constrained Quadratic Program with simple bounds

// minimize 1/2 || x -x_t ||^2, subject to:
// lo <= x <= hi
// sum_i w_i x_i = a

class SLBQPOptimizer : public IterativeSolver
{
protected:
   mutable Vector lo, hi, w;
   mutable double a;

   // void UpdateVectors();

public:
   SLBQPOptimizer() {};

#ifdef MFEM_USE_MPI
   SLBQPOptimizer(MPI_Comm _comm) : IterativeSolver(_comm) {};
#endif

   void SetBounds(const Vector &_lo, const Vector &_hi) { lo = _lo; hi = _hi; };
   void SetLinearConstraint(const Vector &_w, double _a) { w = _w; a = _a; };

   // For this problem type, we let the target values play the role of
   // the initial vector x, from which the operator generates the
   // optimal vector y.
   
   virtual void Mult(const Vector &x, Vector &y) const;
};

void SLBQP(Vector &x, const Vector &xt,
	   const Vector &lo, const Vector &hi,
	   const Vector &a, double b,
	   int max_iter, double tol);

#ifdef MFEM_USE_MPI
void SLBQP(MPI_Comm comm,
	   Vector &x, const Vector &xt,
	   const Vector &lo, const Vector &hi,
	   const Vector &a, double b,
	   int max_iter, double tol);
#endif
=======
#ifdef MFEM_USE_SUITESPARSE

/// Direct sparse solver using UMFPACK
class UMFPackSolver : public Solver
{
protected:
   bool use_long_ints;
   SparseMatrix *mat;
   void *Numeric;
   SuiteSparse_long *AI, *AJ;

   void Init();

public:
   double Control[UMFPACK_CONTROL];
   mutable double Info[UMFPACK_INFO];

   UMFPackSolver(bool _use_long_ints = false)
      : use_long_ints(_use_long_ints) { Init(); }
   UMFPackSolver(SparseMatrix &A, bool _use_long_ints = false)
      : use_long_ints(_use_long_ints) { Init(); SetOperator(A); }

   // Works on sparse matrices only; calls SparseMatrix::SortColumnIndices().
   virtual void SetOperator(const Operator &op);

   void SetPrintLevel(int print_lvl) { Control[UMFPACK_PRL] = print_lvl; }

   virtual void Mult(const Vector &b, Vector &x) const;
   virtual void MultTranspose(const Vector &b, Vector &x) const;

   virtual ~UMFPackSolver();
};

#endif // MFEM_USE_SUITESPARSE

>>>>>>> a34e5545
#endif<|MERGE_RESOLUTION|>--- conflicted
+++ resolved
@@ -224,7 +224,6 @@
          double RTOLERANCE = 1e-12, double ATOLERANCE = 1e-24);
 
 
-<<<<<<< HEAD
 /// Single Linearly Constrained Quadratic Program with simple bounds
 
 // minimize 1/2 || x -x_t ||^2, subject to:
@@ -268,7 +267,7 @@
 	   const Vector &a, double b,
 	   int max_iter, double tol);
 #endif
-=======
+
 #ifdef MFEM_USE_SUITESPARSE
 
 /// Direct sparse solver using UMFPACK
@@ -304,5 +303,4 @@
 
 #endif // MFEM_USE_SUITESPARSE
 
->>>>>>> a34e5545
-#endif+#endif // MFEM_SOLVERS
