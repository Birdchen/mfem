--- conflicted
+++ resolved
@@ -153,29 +153,26 @@
 
 NCMesh::Element* NCMesh::CopyHierarchy(Element* elem)
 {
-<<<<<<< HEAD
    Element* new_elem = new Element(*elem);
    if (elem->ref_type)
    {
       for (int i = 0; i < 8; i++)
          if (elem->child[i])
+         {
             new_elem->child[i] = CopyHierarchy(elem->child[i]);
+         }
    }
    else
    {
       GeomInfo& gi = GI[(int) elem->geom];
       for (int i = 0; i < gi.nv; i++)
+      {
          new_elem->node[i] = nodes.Peek(elem->node[i]->id);
+      }
 
       RegisterFaces(new_elem);
    }
    return new_elem;
-=======
-   for (int i = 0; i < root_elements.Size(); i++)
-   {
-      DeleteHierarchy(root_elements[i]);
-   }
->>>>>>> 332c69c1
 }
 
 void NCMesh::DeleteHierarchy(Element* elem)
@@ -337,13 +334,9 @@
       elem[1] = e;
    }
    else
-<<<<<<< HEAD
+   {
       MFEM_ABORT("Can't have 3 elements in Face::elem[2].");
-=======
-   {
-      MFEM_ASSERT(0, "Can't have 3 elements in Face::elem[2].");
-   }
->>>>>>> 332c69c1
+   }
 }
 
 void NCMesh::Face::ForgetElement(Element* e)
@@ -357,13 +350,9 @@
       elem[1] = NULL;
    }
    else
-<<<<<<< HEAD
+   {
       MFEM_ABORT("Element not found in Face::elem[2].");
-=======
-   {
-      MFEM_ASSERT(0, "Element not found in Face::elem[2].");
-   }
->>>>>>> 332c69c1
+   }
 }
 
 void NCMesh::RegisterFaces(Element* elem, int* fattr)
@@ -721,13 +710,9 @@
       // do the remaining splits on the children
       for (int i = 0; i < 8; i++)
          if (elem->child[i])
-<<<<<<< HEAD
+         {
             RefineElement(elem->child[i], remaining);
-=======
-         {
-            Refine(elem->child[i], remaining);
-         }
->>>>>>> 332c69c1
+         }
 
       return;
    }
@@ -1263,15 +1248,10 @@
    else
    {
       for (int i = 0; i < 8; i++)
-<<<<<<< HEAD
          if (elem->child[i])
+         {
             CollectLeafElements(elem->child[i]);
-=======
-         if (e->child[i])
-         {
-            GetLeafElements(e->child[i]);
-         }
->>>>>>> 332c69c1
+         }
    }
    elem->index = -1;
 }
@@ -1281,9 +1261,9 @@
    // collect leaf elements from all roots
    leaf_elements.SetSize(0);
    for (int i = 0; i < root_elements.Size(); i++)
-<<<<<<< HEAD
+   {
       CollectLeafElements(root_elements[i]);
-
+   }
    AssignLeafIndices();
 }
 
@@ -1291,12 +1271,9 @@
 {
    // (overridden in ParNCMesh to assign -1 to ghosts)
    for (int i = 0; i < leaf_elements.Size(); i++)
+   {
       leaf_elements[i]->index = i;
-=======
-   {
-      GetLeafElements(root_elements[i]);
-   }
->>>>>>> 332c69c1
+   }
 }
 
 void NCMesh::GetMeshComponents(Array<mfem::Vertex>& vertices,
@@ -1305,20 +1282,11 @@
 {
    // copy vertex coordinates
    vertices.SetSize(vertex_nodeId.Size());
-<<<<<<< HEAD
    for (int i = 0; i < vertices.Size(); i++)
    {
       Node* node = nodes.Peek(vertex_nodeId[i]);
       vertices[i].SetCoords(node->vertex->pos);
    }
-=======
-   int i = 0;
-   for (HashTable<Node>::Iterator it(nodes); it; ++it)
-      if (it->vertex)
-      {
-         vertices[i++].SetCoords(it->vertex->pos);
-      }
->>>>>>> 332c69c1
 
    elements.SetSize(leaf_elements.Size());
    elements.SetSize(0);
@@ -1510,17 +1478,11 @@
       for (j = 0; j < 4; j++)
          if (fv[i] == master[j])
          {
-<<<<<<< HEAD
             // "pm.column(i) = tmp.column(j)"
             for (int k = 0; k < mat.Height(); k++)
+            {
                mat(k,i) = tmp(k,j);
-=======
-            // pm.column(i) = tmp.column(j)
-            for (int k = 0; k < pm.Height(); k++)
-            {
-               pm(k,i) = tmp(k,j);
             }
->>>>>>> 332c69c1
             break;
          }
 
@@ -1528,101 +1490,8 @@
    }
 }
 
-<<<<<<< HEAD
 void NCMesh::TraverseFace(Node* v0, Node* v1, Node* v2, Node* v3,
                           const PointMatrix& pm, int level)
-=======
-inline int decode_dof(int dof, double& sign)
-{
-   if (dof >= 0)
-   {
-      return (sign = 1.0, dof);
-   }
-   else
-   {
-      return (sign = -1.0, -1 - dof);
-   }
-}
-
-void NCMesh::AddDependencies(Array<int>& master_dofs, Array<int>& slave_dofs,
-                             DenseMatrix& I)
-{
-   // make each slave DOF dependent on all master DOFs
-   for (int i = 0; i < slave_dofs.Size(); i++)
-   {
-      double ssign;
-      int sdof = decode_dof(slave_dofs[i], ssign);
-      DofData& sdata = dof_data[sdof];
-
-      if (!sdata.dep_list.Size()) // not processed yet?
-      {
-         for (int j = 0; j < master_dofs.Size(); j++)
-         {
-            double coef = I(i, j);
-            if (std::abs(coef) > 1e-12)
-            {
-               double msign;
-               int mdof = decode_dof(master_dofs[j], msign);
-               if (mdof != sdof)
-               {
-                  sdata.dep_list.Append(Dependency(mdof, coef * ssign * msign));
-               }
-            }
-         }
-      }
-   }
-}
-
-void NCMesh::ConstrainEdge(Node* v0, Node* v1, double t0, double t1,
-                           Array<int>& master_dofs, int level)
-{
-   Node* mid = nodes.Peek(v0, v1);
-   if (!mid) { return; }
-
-   if (mid->edge && level > 0)
-   {
-      // we need to make this edge constrained; get its DOFs
-      Array<int> slave_dofs;
-      space->GetEdgeDofs(mid->edge->index, slave_dofs);
-
-      if (slave_dofs.Size() > 0)
-      {
-         // prepare edge transformation
-         IsoparametricTransformation edge_T;
-         edge_T.SetFE(&SegmentFE);
-
-         DenseMatrix& pm = edge_T.GetPointMat();
-         pm.SetSize(1, 2);
-         pm(0,0) = t0, pm(0,1) = t1;
-
-         // handle slave edge orientation
-         if (v0->vertex->index > v1->vertex->index)
-         {
-            std::swap(pm(0,0), pm(0,1));
-         }
-
-         // obtain the local interpolation matrix
-         const FiniteElement* edge_fe =
-            space->FEColl()->FiniteElementForGeometry(Geometry::SEGMENT);
-
-         DenseMatrix I(edge_fe->GetDof());
-         edge_fe->GetLocalInterpolation(edge_T, I);
-
-         // make each slave DOF dependent on all master edge DOFs
-         AddDependencies(master_dofs, slave_dofs, I);
-      }
-   }
-
-   // recurse deeper
-   double tmid = (t0 + t1) / 2;
-   ConstrainEdge(v0, mid, t0, tmid, master_dofs, level+1);
-   ConstrainEdge(mid, v1, tmid, t1, master_dofs, level+1);
-}
-
-void NCMesh::ConstrainFace(Node* v0, Node* v1, Node* v2, Node* v3,
-                           const PointMatrix& pm,
-                           Array<int>& master_dofs, int level)
->>>>>>> 332c69c1
 {
    if (level > 0)
    {
@@ -1677,7 +1546,6 @@
    // visit faces of leaf elements
    for (int i = 0; i < leaf_elements.Size(); i++)
    {
-<<<<<<< HEAD
       Element* elem = leaf_elements[i];
       MFEM_ASSERT(!elem->ref_type, "Not a leaf element.");
 
@@ -1687,7 +1555,9 @@
          // get nodes for this face
          Node* node[4];
          for (int k = 0; k < 4; k++)
+         {
             node[k] = elem->node[gi.faces[j][k]];
+         }
 
          Face* face = faces.Peek(node[0], node[1], node[2], node[3]);
          MFEM_ASSERT(face, "Face not found!");
@@ -1698,9 +1568,13 @@
          // have we already processed this face? skip if yes
          int index = face->index;
          if (index >= processed.Size())
+         {
             processed.SetSize(index + 1, 0);
+         }
          else if (processed[index])
+         {
             continue;
+         }
          processed[index] = 1;
 
          if (face->ref_count == 2 || face->Boundary())
@@ -1711,15 +1585,6 @@
          else
          {
             PointMatrix pm(Point(0,0), Point(1,0), Point(1,1), Point(0,1));
-=======
-      // we'll keep track of our position within the master edge;
-      // the initial transformation is identity (interval 0..1)
-      double t0 = 0.0, t1 = 1.0;
-      if (node[0]->vertex->index > node[1]->vertex->index)
-      {
-         std::swap(t0, t1);
-      }
->>>>>>> 332c69c1
 
             // this is either a master face or a slave face, but we can't
             // tell until we traverse the face refinement 'tree'...
@@ -1761,21 +1626,10 @@
          std::swap(mat(0,0), mat(0,1));
    }
 
-<<<<<<< HEAD
    // recurse deeper
    double tmid = (t0 + t1) / 2;
    TraverseEdge(v0, mid, t0, tmid, level+1);
    TraverseEdge(mid, v1, tmid, t1, level+1);
-=======
-bool NCMesh::DofFinalizable(DofData& dd)
-{
-   // are all constraining DOFs finalized?
-   for (int i = 0; i < dd.dep_list.Size(); i++)
-      if (!dof_data[dd.dep_list[i].dof].finalized)
-      {
-         return false;
-      }
->>>>>>> 332c69c1
 
    return mid;
 }
@@ -1805,28 +1659,19 @@
          // tell ParNCMesh about the edge
          ElementSharesEdge(elem, edge->edge);
 
-<<<<<<< HEAD
          // skip slave edges here, they will be reached from their masters
-         if (GetEdgeMaster(edge))
-            continue;
-=======
-      // visit faces of 'elem'
-      for (int j = 0; j < gi.nf; j++)
-      {
-         Node* node[4];
-         const int* fv = gi.faces[j];
-         for (int k = 0; k < 4; k++)
-         {
-            node[k] = elem->node[fv[k]];
-         }
->>>>>>> 332c69c1
+         if (GetEdgeMaster(edge)) { continue; }
 
          // have we already processed this edge? skip if yes
          int index = edge->edge->index;
          if (index >= processed.Size())
+         {
             processed.SetSize(index + 1, 0);
+         }
          else if (processed[index])
+         {
             continue;
+         }
          processed[index] = 1;
 
          // prepare edge interval for slave traversal, handle orientation
@@ -1834,84 +1679,12 @@
          if (node[0]->vertex->index > node[1]->vertex->index)
             std::swap(t0, t1);
 
-<<<<<<< HEAD
          // try traversing the edge to find slave edges
          int sb = edge_list.slaves.size();
          TraverseEdge(node[0], node[1], t0, t1, 0);
 
          int se = edge_list.slaves.size();
          if (sb < se)
-=======
-   // DOFs that stayed independent are true DOFs
-   int n_true_dofs = 0;
-   for (int i = 0; i < n_dofs; i++)
-   {
-      DofData& dd = dof_data[i];
-      if (dd.Independent())
-      {
-         n_true_dofs++;
-      }
-   }
-
-   // if all dofs are true dofs return empty (NULL) matrices
-   if (n_true_dofs == n_dofs)
-   {
-      delete [] dof_data;
-      if (cR_ptr)
-      {
-         *cR_ptr = NULL;
-      }
-      return NULL;
-   }
-
-   // create the conforming restiction matrix
-   int *cR_J = NULL;
-   SparseMatrix *cR = NULL;
-   if (cR_ptr)
-   {
-      int *cR_I = new int[n_true_dofs+1];
-      double *cR_A = new double[n_true_dofs];
-      cR_J = new int[n_true_dofs];
-      for (int i = 0; i < n_true_dofs; i++)
-      {
-         cR_I[i] = i;
-         cR_A[i] = 1.0;
-      }
-      cR_I[n_true_dofs] = n_true_dofs;
-      cR = new SparseMatrix(cR_I, cR_J, cR_A, n_true_dofs, n_dofs);
-   }
-
-   // create the conforming prolongation matrix
-   SparseMatrix* cP = new SparseMatrix(n_dofs, n_true_dofs);
-
-   // put identity in the restiction and prolongation matrices for true DOFs
-   for (int i = 0, true_dof = 0; i < n_dofs; i++)
-   {
-      DofData& dd = dof_data[i];
-      if (dd.Independent())
-      {
-         if (cR_ptr)
-         {
-            cR_J[true_dof] = i;
-         }
-         cP->Add(i, true_dof++, 1.0);
-         dd.finalized = true;
-      }
-   }
-
-   // resolve dependencies of slave DOFs
-   bool finished;
-   int n_finalized = n_true_dofs;
-   Array<int> cols;
-   Vector srow;
-   do
-   {
-      finished = true;
-      for (int i = 0; i < n_dofs; i++)
-      {
-         DofData& dd = dof_data[i];
-         if (!dd.finalized && DofFinalizable(dd))
->>>>>>> 332c69c1
          {
             // found slaves, this is a master face; add it to the list
             edge_list.masters.push_back(Master(index, elem, j, sb, se));
@@ -1927,27 +1700,6 @@
          }
       }
    }
-<<<<<<< HEAD
-=======
-   while (!finished);
-
-   // if everything is consistent (mesh, face orientations, etc.), we should
-   // be able to finalize all slave DOFs, otherwise it's a serious error
-   if (n_finalized != n_dofs)
-   {
-      MFEM_ABORT("Error creating cP matrix.");
-   }
-
-   delete [] dof_data;
-
-   if (cR_ptr)
-   {
-      *cR_ptr = cR;
-   }
-
-   cP->Finalize();
-   return cP;
->>>>>>> 332c69c1
 }
 
 
@@ -2268,16 +2020,13 @@
       // n1 is parent of n2:
       // (n1)--(n)--(n2)------(*)  or  (*)------(n2)--(n)--(n1)
       if (n2->edge)
-<<<<<<< HEAD
+      {
          return n2;
+      }
       else
+      {
          return GetEdgeMaster(n2);
-=======
-      {
-         return n2->edge->index;
-      }
-      return GetEdgeMaster(n2);
->>>>>>> 332c69c1
+      }
    }
 
    if ((n1->p1 != n1->p2) && (n2->id == n1->p1 || n2->id == n1->p2))
@@ -2285,16 +2034,13 @@
       // n2 is parent of n1:
       // (n2)--(n)--(n1)------(*)  or  (*)------(n1)--(n)--(n2)
       if (n1->edge)
-<<<<<<< HEAD
+      {
          return n1;
+      }
       else
+      {
          return GetEdgeMaster(n1);
-=======
-      {
-         return n1->edge->index;
-      }
-      return GetEdgeMaster(n1);
->>>>>>> 332c69c1
+      }
    }
 
    return NULL;
