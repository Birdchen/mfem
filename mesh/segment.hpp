--- conflicted
+++ resolved
@@ -27,11 +27,8 @@
    //int *indices;
 
 public:
-<<<<<<< HEAD
+   typedef Geometry::Constants<Geometry::SEGMENT> geom_t;
    static const size_t NUM_INDICES = 2;
-=======
-   typedef Geometry::Constants<Geometry::SEGMENT> geom_t;
->>>>>>> 2dd1a76e
 
    Segment() : Element(Geometry::SEGMENT, NULL, 2, NULL) { }
    Segment(int_ptr_pair p) : Element(Geometry::SEGMENT, p.first, 2, p.second) { }
