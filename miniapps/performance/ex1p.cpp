--- conflicted
+++ resolved
@@ -77,7 +77,6 @@
 
 // Static bilinear form type, combining the above types
 typedef TBilinearForm<mesh_t,sol_fes_t,int_rule_t,integ_t> HPCBilinearForm;
-<<<<<<< HEAD
 //typedef TBilinearForm<mesh_t,sol_fes_t,int_rule_t,integ_pw_t> HPCBilinearForm;
 
 // Low order refined types
@@ -97,8 +96,6 @@
 // Static bilinear form type, combining the above types
 typedef TBilinearForm<mesh_lor_t,sol_fes_lor_t,int_rule_lor_t,integ_t> HPCBilinearForm_lor;
 //typedef TBilinearForm<mesh_lor_t,sol_fes_lor_t,int_rule_lor_t,integ_pw_t> HPCBilinearForm_lor;
-=======
->>>>>>> 4ecf1451
 
 int main(int argc, char *argv[])
 {
@@ -164,7 +161,6 @@
       args.PrintOptions(cout);
    }
 
-<<<<<<< HEAD
    enum PCType { NONE, AMG };
    PCType pc_choice;
    if (!strcmp(pc,"amg"))
@@ -178,7 +174,8 @@
    else
    {
       pc_choice = AMG;
-=======
+   }
+
    // See BasisType::GetType for (possibly) more avail. bases
    const char bases[] = { 'G', 'P', 'U'};
    int basis;
@@ -198,7 +195,6 @@
          cout << "Basis type of " << BasisType::Name(basis) << " chosen."
               << endl;
       }
->>>>>>> 4ecf1451
    }
 
    // 3. Read the (serial) mesh from the given mesh file on all processors.  We
@@ -322,9 +318,6 @@
       ess_bdr = 1;
       fespace->GetEssentialTrueDofs(ess_bdr, ess_tdof_list);
    }
-
-   HypreParMatrix *P = fespace->Dof_TrueDof_Matrix();
-   const SparseMatrix *R = fespace->GetRestrictionMatrix();
 
    // 10. Set up the parallel linear form b(.) which corresponds to the
    //     right-hand side of the FEM linear system, which in this case is
@@ -358,19 +351,12 @@
    tic_toc.Clear();
    tic_toc.Start();
    // Pre-allocate sparsity assuming dense element matrices
-<<<<<<< HEAD
    //a->UsePrecomputedSparsity();
 
    HPCBilinearForm *a_hpc = NULL;
-   ConstrainedOperator *a_oper = NULL;
    HPCBilinearForm_lor *a_hpc_lor = NULL;
-   ConstrainedOperator *a_oper_lor = NULL;
-=======
-   a->UsePrecomputedSparsity();
-
-   HPCBilinearForm *a_hpc = NULL;
    Operator *a_oper = NULL;
->>>>>>> 4ecf1451
+   Operator *a_oper_lor = NULL;
 
    if (!perf)
    {
@@ -382,7 +368,6 @@
    {
       // High-performance assembly using the templated operator type
       a_hpc = new HPCBilinearForm(integ_t(coeff_t(1.0)), *fespace);
-<<<<<<< HEAD
       a_hpc_lor = new HPCBilinearForm_lor(integ_t(coeff_t(1.0)), *fespace_lor);
 
       /* Piecewise-constant coefficient problem:
@@ -394,12 +379,8 @@
       */
       if (matrix_free)
       {
-         a_hpc->Assemble(); // Chooses between ::MultAssembled and ::MultUnassembled
-         a_hpc_lor->Assemble(); // Chooses between ::MultAssembled and ::MultUnassembled
-         RAPOperator *a_hpc_par = new RAPOperator(*P, *a_hpc, *P);
-         RAPOperator *a_hpc_par_lor = new RAPOperator(*P, *a_hpc_lor, *P);
-         a_oper = new ConstrainedOperator(a_hpc_par, ess_tdof_list);
-         a_oper_lor = new ConstrainedOperator(a_hpc_par_lor, ess_tdof_list);
+         a_hpc->Assemble(); // partial assembly 
+         a_hpc_lor->Assemble(); // partial assembly
          if (pc_choice == AMG)
          {
             // Choosing between these is helpful because the standard assembly has
@@ -414,16 +395,7 @@
       }
       else
       {
-         a_hpc->AssembleBilinearForm(*a);
-=======
-      if (matrix_free)
-      {
-         a_hpc->Assemble(); // partial assembly
-      }
-      else
-      {
          a_hpc->AssembleBilinearForm(*a); // full local matrix assembly
->>>>>>> 4ecf1451
       }
    }
    tic_toc.Stop();
@@ -436,21 +408,9 @@
    //     preconditioner from hypre.
    HypreParMatrix A;
    Vector B, X;
-<<<<<<< HEAD
    Vector B_cp, X_cp;
    if (perf && matrix_free)
    {
-      // Variational restriction with P
-      X.SetSize(fespace->TrueVSize());
-      B.SetSize(X.Size());
-      X_cp.SetSize(fespace->TrueVSize());
-      B_cp.SetSize(X.Size());
-      P->MultTranspose(*b, B);
-      P->MultTranspose(*b, B_cp);
-      R->Mult(x, X);
-      R->Mult(x, X_cp);
-      a_oper->EliminateRHS(X, B);
-      a_oper_lor->EliminateRHS(X_cp, B_cp);
       if (pc_choice == AMG)
       {
          if (myid == 0)
@@ -460,6 +420,13 @@
          Vector X_tmp, B_tmp;
          a_lor->FormLinearSystem(ess_tdof_list, x, *b, A, X_tmp, B_tmp);
          //a->FormLinearSystem(ess_tdof_list, x, *b, A, X_tmp, B_tmp);
+      }
+      a_hpc->FormLinearSystem(ess_tdof_list, x, *b, a_oper, X, B);
+      a_hpc_lor->FormLinearSystem(ess_tdof_list, x, *b, a_oper_lor, X_cp, B_cp);
+      HYPRE_Int glob_size = fespace->GlobalTrueVSize();
+      if (myid == 0)
+      {
+         cout << "Size of linear system: " << glob_size << endl;
       }
    }
    else
@@ -537,67 +504,23 @@
    }
    else
    {
-      HypreSolver *amg = new HypreBoomerAMG(A);
-      pcg->SetOperator(A);
-      pcg->SetPreconditioner(*amg);
-      pcg->Mult(B, X);
-      delete amg;
-   }
-   tic_toc.Stop();
-   if (myid == 0)
-   {
-      cout << "Time per CG step: " << tic_toc.RealTime() / pcg->GetNumIterations() <<
-           "s." << endl;
-   }
-
-=======
-   if (perf && matrix_free)
-   {
-      a_hpc->FormLinearSystem(ess_tdof_list, x, *b, a_oper, X, B);
-      HYPRE_Int glob_size = fespace->GlobalTrueVSize();
-      if (myid == 0)
-      {
-         cout << "Size of linear system: " << glob_size << endl;
-      }
-   }
-   else
-   {
-      a->FormLinearSystem(ess_tdof_list, x, *b, A, X, B);
-      if (myid == 0)
-      {
-         cout << "Size of linear system: " << A.GetGlobalNumRows() << endl;
-      }
-   }
-
-   CGSolver *pcg;
-   pcg = new CGSolver(MPI_COMM_WORLD);
-   pcg->SetRelTol(1e-6);
-   pcg->SetMaxIter(500);
-   pcg->SetPrintLevel(1);
-
-   if (perf && matrix_free)
-   {
-      pcg->SetOperator(*a_oper);
-      pcg->Mult(B, X);
-   }
-   else
-   {
       HypreBoomerAMG amg(A);
       pcg->SetOperator(A);
       pcg->SetPreconditioner(amg);
       pcg->Mult(B, X);
    }
-
->>>>>>> 4ecf1451
+   tic_toc.Stop();
+   if (myid == 0)
+   {
+      cout << "Time per CG step: " << tic_toc.RealTime() / pcg->GetNumIterations() <<
+           "s." << endl;
+   }
+
    // 15. Recover the parallel grid function corresponding to X. This is the
    //     local finite element solution on each processor.
    if (perf && matrix_free)
    {
-<<<<<<< HEAD
-      P->Mult(X, x);
-=======
       a_hpc->RecoverFEMSolution(X, *b, x);
->>>>>>> 4ecf1451
    }
    else
    {
